#include <Coordination/KeeperDispatcher.h>
#include <libnuraft/async.hxx>

#include <Poco/Path.h>
#include <Poco/Util/AbstractConfiguration.h>

#include <Common/hex.h>
#include <Common/setThreadName.h>
#include <Common/ZooKeeper/KeeperException.h>
#include <Common/checkStackSize.h>
#include <Common/CurrentMetrics.h>


#include <future>
#include <chrono>
#include <filesystem>
#include <iterator>
#include <limits>

namespace CurrentMetrics
{
    extern const Metric KeeperAliveConnections;
    extern const Metric KeeperOutstandingRequets;
}

namespace fs = std::filesystem;

namespace DB
{

namespace ErrorCodes
{
    extern const int LOGICAL_ERROR;
    extern const int TIMEOUT_EXCEEDED;
    extern const int SYSTEM_ERROR;
}


KeeperDispatcher::KeeperDispatcher()
    : responses_queue(std::numeric_limits<size_t>::max())
    , configuration_and_settings(std::make_shared<KeeperConfigurationAndSettings>())
    , log(&Poco::Logger::get("KeeperDispatcher"))
{}

void KeeperDispatcher::requestThread()
{
    setThreadName("KeeperReqT");

    /// Result of requests batch from previous iteration
    RaftAppendResult prev_result = nullptr;
    /// Requests from previous iteration. We store them to be able
    /// to send errors to the client.
    KeeperStorage::RequestsForSessions prev_batch;

    while (!shutdown_called)
    {
        KeeperStorage::RequestForSession request;

        auto coordination_settings = configuration_and_settings->coordination_settings;
        uint64_t max_wait = coordination_settings->operation_timeout_ms.totalMilliseconds();
        uint64_t max_batch_size = coordination_settings->max_requests_batch_size;

        /// The code below do a very simple thing: batch all write (quorum) requests into vector until
        /// previous write batch is not finished or max_batch size achieved. The main complexity goes from
        /// the ability to process read requests without quorum (from local state). So when we are collecting
        /// requests into a batch we must check that the new request is not read request. Otherwise we have to
        /// process all already accumulated write requests, wait them synchronously and only after that process
        /// read request. So reads are some kind of "separator" for writes.
        try
        {
            if (requests_queue->tryPop(request, max_wait))
            {
                CurrentMetrics::sub(CurrentMetrics::KeeperOutstandingRequets);
                if (shutdown_called)
                    break;

                KeeperStorage::RequestsForSessions current_batch;

                bool has_read_request = false;

                /// If new request is not read request or we must to process it through quorum.
                /// Otherwise we will process it locally.
                if (coordination_settings->quorum_reads || !request.request->isReadRequest())
                {
                    current_batch.emplace_back(request);

                    const auto try_get_request = [&]
                    {
                        /// Trying to get batch requests as fast as possible
                        if (requests_queue->tryPop(request))
                        {
                            CurrentMetrics::sub(CurrentMetrics::KeeperOutstandingRequets);
                            /// Don't append read request into batch, we have to process them separately
                            if (!coordination_settings->quorum_reads && request.request->isReadRequest())
                                has_read_request = true;
                            else
<<<<<<< HEAD
                            {
=======
>>>>>>> cd8a4077
                                current_batch.emplace_back(request);

                            return true;
                        }

                        return false;
                    };

                    /// If we have enough requests in queue, we will try to batch at least max_quick_batch_size of them.
                    size_t max_quick_batch_size = coordination_settings->max_requests_quick_batch_size;
                    while (!shutdown_called && !has_read_request && current_batch.size() < max_quick_batch_size && try_get_request())
                        ;

                    const auto prev_result_done = [&]
                    {
                        /// has_result == false && get_result_code == OK means that our request still not processed.
                        /// Sometimes NuRaft set errorcode without setting result, so we check both here.
                        return !prev_result || prev_result->has_result() || prev_result->get_result_code() != nuraft::cmd_result_code::OK;
                    };

                    /// Waiting until previous append will be successful, or batch is big enough
                    while (!shutdown_called && !has_read_request && !prev_result_done() && current_batch.size() <= max_batch_size)
                    {
                        try_get_request();
                    }
                }
                else
                    has_read_request = true;

                if (shutdown_called)
                    break;

                /// Forcefully process all previous pending requests
                if (prev_result)
                    forceWaitAndProcessResult(prev_result, prev_batch);

                /// Process collected write requests batch
                if (!current_batch.empty())
                {
                    auto result = server->putRequestBatch(current_batch);

                    if (result)
                    {
                        if (has_read_request) /// If we will execute read request next, than we have to process result now
                            forceWaitAndProcessResult(result, current_batch);
                    }
                    else
                    {
                        addErrorResponses(current_batch, Coordination::Error::ZCONNECTIONLOSS);
                        current_batch.clear();
                    }

                    prev_batch = std::move(current_batch);
                    prev_result = result;
                }

                /// Read request always goes after write batch (last request)
                if (has_read_request)
                {
                    if (server->isLeaderAlive())
                        server->putLocalReadRequest(request);
                    else
                        addErrorResponses({request}, Coordination::Error::ZCONNECTIONLOSS);
                }
            }
        }
        catch (...)
        {
            tryLogCurrentException(__PRETTY_FUNCTION__);
        }
    }
}

void KeeperDispatcher::responseThread()
{
    setThreadName("KeeperRspT");
    while (!shutdown_called)
    {
        KeeperStorage::ResponseForSession response_for_session;

        uint64_t max_wait = configuration_and_settings->coordination_settings->operation_timeout_ms.totalMilliseconds();

        if (responses_queue.tryPop(response_for_session, max_wait))
        {
            if (shutdown_called)
                break;

            try
            {
                 setResponse(response_for_session.session_id, response_for_session.response);
            }
            catch (...)
            {
                tryLogCurrentException(__PRETTY_FUNCTION__);
            }
        }
    }
}

void KeeperDispatcher::snapshotThread()
{
    setThreadName("KeeperSnpT");
    while (!shutdown_called)
    {
        CreateSnapshotTask task;
        if (!snapshots_queue.pop(task))
            break;

        if (shutdown_called)
            break;

        try
        {
            auto snapshot_path = task.create_snapshot(std::move(task.snapshot));

            if (snapshot_path.empty())
                continue;

            if (isLeader())
                snapshot_s3.uploadSnapshot(snapshot_path);
        }
        catch (...)
        {
            tryLogCurrentException(__PRETTY_FUNCTION__);
        }
    }
}

void KeeperDispatcher::setResponse(int64_t session_id, const Coordination::ZooKeeperResponsePtr & response)
{
    std::lock_guard lock(session_to_response_callback_mutex);

    /// Special new session response.
    if (response->xid != Coordination::WATCH_XID && response->getOpNum() == Coordination::OpNum::SessionID)
    {
        const Coordination::ZooKeeperSessionIDResponse & session_id_resp = dynamic_cast<const Coordination::ZooKeeperSessionIDResponse &>(*response);

        /// Nobody waits for this session id
        if (session_id_resp.server_id != server->getServerID() || !new_session_id_response_callback.contains(session_id_resp.internal_id))
            return;

        auto callback = new_session_id_response_callback[session_id_resp.internal_id];
        callback(response);
        new_session_id_response_callback.erase(session_id_resp.internal_id);
    }
    else /// Normal response, just write to client
    {
        auto session_response_callback = session_to_response_callback.find(session_id);

        /// Session was disconnected, just skip this response
        if (session_response_callback == session_to_response_callback.end())
        {
            LOG_TEST(log, "Cannot write response xid={}, op={}, session {} disconnected",
                response->xid, response->xid == Coordination::WATCH_XID ? "Watch" : toString(response->getOpNum()), session_id);
            return;
        }

        session_response_callback->second(response);

        /// Session closed, no more writes
        if (response->xid != Coordination::WATCH_XID && response->getOpNum() == Coordination::OpNum::Close)
        {
            session_to_response_callback.erase(session_response_callback);
            CurrentMetrics::sub(CurrentMetrics::KeeperAliveConnections);
        }
    }
}

bool KeeperDispatcher::putRequest(const Coordination::ZooKeeperRequestPtr & request, int64_t session_id)
{
    {
        /// If session was already disconnected than we will ignore requests
        std::lock_guard lock(session_to_response_callback_mutex);
        if (!session_to_response_callback.contains(session_id))
            return false;
    }

    KeeperStorage::RequestForSession request_info;
    request_info.request = request;
    using namespace std::chrono;
    request_info.time = duration_cast<milliseconds>(system_clock::now().time_since_epoch()).count();
    request_info.session_id = session_id;

    std::lock_guard lock(push_request_mutex);

    if (shutdown_called)
        return false;

    /// Put close requests without timeouts
    if (request->getOpNum() == Coordination::OpNum::Close)
    {
        if (!requests_queue->push(std::move(request_info)))
            throw Exception("Cannot push request to queue", ErrorCodes::SYSTEM_ERROR);
    }
    else if (!requests_queue->tryPush(std::move(request_info), configuration_and_settings->coordination_settings->operation_timeout_ms.totalMilliseconds()))
    {
        throw Exception("Cannot push request to queue within operation timeout", ErrorCodes::TIMEOUT_EXCEEDED);
    }
    CurrentMetrics::add(CurrentMetrics::KeeperOutstandingRequets);
    return true;
}

void KeeperDispatcher::initialize(const Poco::Util::AbstractConfiguration & config, bool standalone_keeper, bool start_async)
{
    LOG_DEBUG(log, "Initializing storage dispatcher");

    configuration_and_settings = KeeperConfigurationAndSettings::loadFromConfig(config, standalone_keeper);
    requests_queue = std::make_unique<RequestsQueue>(configuration_and_settings->coordination_settings->max_request_queue_size);

    request_thread = ThreadFromGlobalPool([this] { requestThread(); });
    responses_thread = ThreadFromGlobalPool([this] { responseThread(); });
    snapshot_thread = ThreadFromGlobalPool([this] { snapshotThread(); });

    snapshot_s3.startup(config);

    server = std::make_unique<KeeperServer>(configuration_and_settings, config, responses_queue, snapshots_queue, snapshot_s3);

    try
    {
        LOG_DEBUG(log, "Waiting server to initialize");
        server->startup(config, configuration_and_settings->enable_ipv6);
        LOG_DEBUG(log, "Server initialized, waiting for quorum");

        if (!start_async)
        {
            server->waitInit();
            LOG_DEBUG(log, "Quorum initialized");
        }
        else
        {
            LOG_INFO(log, "Starting Keeper asynchronously, server will accept connections to Keeper when it will be ready");
        }
    }
    catch (...)
    {
        tryLogCurrentException(__PRETTY_FUNCTION__);
        throw;
    }

    /// Start it after keeper server start
    session_cleaner_thread = ThreadFromGlobalPool([this] { sessionCleanerTask(); });
    update_configuration_thread = ThreadFromGlobalPool([this] { updateConfigurationThread(); });

    LOG_DEBUG(log, "Dispatcher initialized");
}

void KeeperDispatcher::shutdown()
{
    try
    {
        {
            std::lock_guard lock(push_request_mutex);

            if (shutdown_called)
                return;

            LOG_DEBUG(log, "Shutting down storage dispatcher");
            shutdown_called = true;

            if (session_cleaner_thread.joinable())
                session_cleaner_thread.join();

            if (requests_queue)
            {
                requests_queue->finish();

                if (request_thread.joinable())
                    request_thread.join();
            }

            responses_queue.finish();
            if (responses_thread.joinable())
                responses_thread.join();

            snapshots_queue.finish();
            if (snapshot_thread.joinable())
                snapshot_thread.join();

            update_configuration_queue.finish();
            if (update_configuration_thread.joinable())
                update_configuration_thread.join();
        }

        KeeperStorage::RequestForSession request_for_session;

        /// Set session expired for all pending requests
        while (requests_queue && requests_queue->tryPop(request_for_session))
        {
            CurrentMetrics::sub(CurrentMetrics::KeeperOutstandingRequets);
            auto response = request_for_session.request->makeResponse();
            response->error = Coordination::Error::ZSESSIONEXPIRED;
            setResponse(request_for_session.session_id, response);
        }

        KeeperStorage::RequestsForSessions close_requests;
        {
            /// Clear all registered sessions
            std::lock_guard lock(session_to_response_callback_mutex);

            if (server && hasLeader())
            {
                close_requests.reserve(session_to_response_callback.size());
                // send to leader CLOSE requests for active sessions
                for (const auto & [session, response] : session_to_response_callback)
                {
                    auto request = Coordination::ZooKeeperRequestFactory::instance().get(Coordination::OpNum::Close);
                    request->xid = Coordination::CLOSE_XID;
                    using namespace std::chrono;
                    KeeperStorage::RequestForSession request_info
                    {
                        .session_id = session,
                        .time = duration_cast<milliseconds>(system_clock::now().time_since_epoch()).count(),
                        .request = std::move(request),
                    };

                    close_requests.push_back(std::move(request_info));
                }
            }

            session_to_response_callback.clear();
        }

        // if there is no leader, there is no reason to do CLOSE because it's a write request
        if (server && hasLeader() && !close_requests.empty())
        {
            LOG_INFO(log, "Trying to close {} session(s)", close_requests.size());
            const auto raft_result = server->putRequestBatch(close_requests);
            auto sessions_closing_done_promise = std::make_shared<std::promise<void>>();
            auto sessions_closing_done = sessions_closing_done_promise->get_future();
            raft_result->when_ready([sessions_closing_done_promise = std::move(sessions_closing_done_promise)](
                                        nuraft::cmd_result<nuraft::ptr<nuraft::buffer>> & /*result*/,
                                        nuraft::ptr<std::exception> & /*exception*/) { sessions_closing_done_promise->set_value(); });

            auto session_shutdown_timeout = configuration_and_settings->coordination_settings->session_shutdown_timeout.totalMilliseconds();
            if (sessions_closing_done.wait_for(std::chrono::milliseconds(session_shutdown_timeout)) != std::future_status::ready)
                LOG_WARNING(
                    log,
                    "Failed to close sessions in {}ms. If they are not closed, they will be closed after session timeout.",
                    session_shutdown_timeout);
        }

        if (server)
            server->shutdown();

        snapshot_s3.shutdown();

        CurrentMetrics::set(CurrentMetrics::KeeperAliveConnections, 0);

    }
    catch (...)
    {
        tryLogCurrentException(__PRETTY_FUNCTION__);
    }

    LOG_DEBUG(log, "Dispatcher shut down");
}

void KeeperDispatcher::forceRecovery()
{
    server->forceRecovery();
}

KeeperDispatcher::~KeeperDispatcher()
{
    shutdown();
}

void KeeperDispatcher::registerSession(int64_t session_id, ZooKeeperResponseCallback callback)
{
    std::lock_guard lock(session_to_response_callback_mutex);
    if (!session_to_response_callback.try_emplace(session_id, callback).second)
        throw Exception(DB::ErrorCodes::LOGICAL_ERROR, "Session with id {} already registered in dispatcher", session_id);
    CurrentMetrics::add(CurrentMetrics::KeeperAliveConnections);
}

void KeeperDispatcher::sessionCleanerTask()
{
    while (true)
    {
        if (shutdown_called)
            return;

        try
        {
            /// Only leader node must check dead sessions
            if (server->checkInit() && isLeader())
            {
                auto dead_sessions = server->getDeadSessions();

                for (int64_t dead_session : dead_sessions)
                {
                    LOG_INFO(log, "Found dead session {}, will try to close it", dead_session);

                    /// Close session == send close request to raft server
                    auto request = Coordination::ZooKeeperRequestFactory::instance().get(Coordination::OpNum::Close);
                    request->xid = Coordination::CLOSE_XID;
                    using namespace std::chrono;
                    KeeperStorage::RequestForSession request_info
                    {
                        .session_id = dead_session,
                        .time = duration_cast<milliseconds>(system_clock::now().time_since_epoch()).count(),
                        .request = std::move(request),
                    };
                    {
                        std::lock_guard lock(push_request_mutex);
                        if (!requests_queue->push(std::move(request_info)))
                            LOG_INFO(log, "Cannot push close request to queue while cleaning outdated sessions");
                        CurrentMetrics::add(CurrentMetrics::KeeperOutstandingRequets);
                    }

                    /// Remove session from registered sessions
                    finishSession(dead_session);
                    LOG_INFO(log, "Dead session close request pushed");
                }
            }
        }
        catch (...)
        {
            tryLogCurrentException(__PRETTY_FUNCTION__);
        }

        auto time_to_sleep = configuration_and_settings->coordination_settings->dead_session_check_period_ms.totalMilliseconds();
        std::this_thread::sleep_for(std::chrono::milliseconds(time_to_sleep));
    }
}

void KeeperDispatcher::finishSession(int64_t session_id)
{
    std::lock_guard lock(session_to_response_callback_mutex);
    auto session_it = session_to_response_callback.find(session_id);
    if (session_it != session_to_response_callback.end())
    {
        session_to_response_callback.erase(session_it);
        CurrentMetrics::sub(CurrentMetrics::KeeperAliveConnections);
    }
}

void KeeperDispatcher::addErrorResponses(const KeeperStorage::RequestsForSessions & requests_for_sessions, Coordination::Error error)
{
    for (const auto & request_for_session : requests_for_sessions)
    {
        KeeperStorage::ResponsesForSessions responses;
        auto response = request_for_session.request->makeResponse();
        response->xid = request_for_session.request->xid;
        response->zxid = 0;
        response->error = error;
        if (!responses_queue.push(DB::KeeperStorage::ResponseForSession{request_for_session.session_id, response}))
            throw Exception(ErrorCodes::SYSTEM_ERROR,
                "Could not push error response xid {} zxid {} error message {} to responses queue",
                response->xid,
                response->zxid,
                errorMessage(error));
    }
}

void KeeperDispatcher::forceWaitAndProcessResult(RaftAppendResult & result, KeeperStorage::RequestsForSessions & requests_for_sessions)
{
    if (!result->has_result())
        result->get();

    /// If we get some errors, than send them to clients
    if (!result->get_accepted() || result->get_result_code() == nuraft::cmd_result_code::TIMEOUT)
        addErrorResponses(requests_for_sessions, Coordination::Error::ZOPERATIONTIMEOUT);
    else if (result->get_result_code() != nuraft::cmd_result_code::OK)
        addErrorResponses(requests_for_sessions, Coordination::Error::ZCONNECTIONLOSS);

    result = nullptr;
    requests_for_sessions.clear();
}

int64_t KeeperDispatcher::getSessionID(int64_t session_timeout_ms)
{
    /// New session id allocation is a special request, because we cannot process it in normal
    /// way: get request -> put to raft -> set response for registered callback.
    KeeperStorage::RequestForSession request_info;
    std::shared_ptr<Coordination::ZooKeeperSessionIDRequest> request = std::make_shared<Coordination::ZooKeeperSessionIDRequest>();
    /// Internal session id. It's a temporary number which is unique for each client on this server
    /// but can be same on different servers.
    request->internal_id = internal_session_id_counter.fetch_add(1);
    request->session_timeout_ms = session_timeout_ms;
    request->server_id = server->getServerID();

    request_info.request = request;
    using namespace std::chrono;
    request_info.time = duration_cast<milliseconds>(system_clock::now().time_since_epoch()).count();
    request_info.session_id = -1;

    auto promise = std::make_shared<std::promise<int64_t>>();
    auto future = promise->get_future();

    {
        std::lock_guard lock(session_to_response_callback_mutex);
        new_session_id_response_callback[request->internal_id] = [promise, internal_id = request->internal_id] (const Coordination::ZooKeeperResponsePtr & response)
        {
            if (response->getOpNum() != Coordination::OpNum::SessionID)
                promise->set_exception(std::make_exception_ptr(Exception(ErrorCodes::LOGICAL_ERROR,
                            "Incorrect response of type {} instead of SessionID response", Coordination::toString(response->getOpNum()))));

            auto session_id_response = dynamic_cast<const Coordination::ZooKeeperSessionIDResponse &>(*response);
            if (session_id_response.internal_id != internal_id)
            {
                promise->set_exception(std::make_exception_ptr(Exception(ErrorCodes::LOGICAL_ERROR,
                            "Incorrect response with internal id {} instead of {}", session_id_response.internal_id, internal_id)));
            }

            if (response->error != Coordination::Error::ZOK)
                promise->set_exception(std::make_exception_ptr(zkutil::KeeperException("SessionID request failed with error", response->error)));

            promise->set_value(session_id_response.session_id);
        };
    }

    /// Push new session request to queue
    {
        std::lock_guard lock(push_request_mutex);
        if (!requests_queue->tryPush(std::move(request_info), session_timeout_ms))
            throw Exception("Cannot push session id request to queue within session timeout", ErrorCodes::TIMEOUT_EXCEEDED);
        CurrentMetrics::add(CurrentMetrics::KeeperOutstandingRequets);
    }

    if (future.wait_for(std::chrono::milliseconds(session_timeout_ms)) != std::future_status::ready)
        throw Exception("Cannot receive session id within session timeout", ErrorCodes::TIMEOUT_EXCEEDED);

    /// Forcefully wait for request execution because we cannot process any other
    /// requests for this client until it get new session id.
    return future.get();
}


void KeeperDispatcher::updateConfigurationThread()
{
    while (true)
    {
        if (shutdown_called)
            return;

        try
        {
            using namespace std::chrono_literals;
            if (!server->checkInit())
            {
                LOG_INFO(log, "Server still not initialized, will not apply configuration until initialization finished");
                std::this_thread::sleep_for(5000ms);
                continue;
            }

            if (server->isRecovering())
            {
                LOG_INFO(log, "Server is recovering, will not apply configuration until recovery is finished");
                std::this_thread::sleep_for(5000ms);
                continue;
            }

            ConfigUpdateAction action;
            if (!update_configuration_queue.pop(action))
                break;


            /// We must wait this update from leader or apply it ourself (if we are leader)
            bool done = false;
            while (!done)
            {
                if (server->isRecovering())
                    break;

                if (shutdown_called)
                    return;

                if (isLeader())
                {
                    server->applyConfigurationUpdate(action);
                    done = true;
                }
                else
                {
                    done = server->waitConfigurationUpdate(action);
                    if (!done)
                        LOG_INFO(log, "Cannot wait for configuration update, maybe we become leader, or maybe update is invalid, will try to wait one more time");
                }
            }
        }
        catch (...)
        {
            tryLogCurrentException(__PRETTY_FUNCTION__);
        }
    }
}

bool KeeperDispatcher::isServerActive() const
{
    return checkInit() && hasLeader() && !server->isRecovering();
}

void KeeperDispatcher::updateConfiguration(const Poco::Util::AbstractConfiguration & config)
{
    auto diff = server->getConfigurationDiff(config);
    if (diff.empty())
        LOG_TRACE(log, "Configuration update triggered, but nothing changed for RAFT");
    else if (diff.size() > 1)
        LOG_WARNING(log, "Configuration changed for more than one server ({}) from cluster, it's strictly not recommended", diff.size());
    else
        LOG_DEBUG(log, "Configuration change size ({})", diff.size());

    for (auto & change : diff)
    {
        bool push_result = update_configuration_queue.push(change);
        if (!push_result)
            throw Exception(ErrorCodes::SYSTEM_ERROR, "Cannot push configuration update to queue");
    }

    snapshot_s3.updateS3Configuration(config);
}

void KeeperDispatcher::updateKeeperStatLatency(uint64_t process_time_ms)
{
    keeper_stats.updateLatency(process_time_ms);
}

static uint64_t getDirSize(const fs::path & dir)
{
    checkStackSize();
    if (!fs::exists(dir))
        return 0;

    fs::directory_iterator it(dir);
    fs::directory_iterator end;

    uint64_t size{0};
    while (it != end)
    {
        if (it->is_regular_file())
            size += fs::file_size(*it);
        else
            size += getDirSize(it->path());
        ++it;
    }
    return size;
}

uint64_t KeeperDispatcher::getLogDirSize() const
{
    return getDirSize(configuration_and_settings->log_storage_path);
}

uint64_t KeeperDispatcher::getSnapDirSize() const
{
    return getDirSize(configuration_and_settings->snapshot_storage_path);
}

Keeper4LWInfo KeeperDispatcher::getKeeper4LWInfo() const
{
    Keeper4LWInfo result = server->getPartiallyFilled4LWInfo();
    {
        std::lock_guard lock(push_request_mutex);
        result.outstanding_requests_count = requests_queue->size();
    }
    {
        std::lock_guard lock(session_to_response_callback_mutex);
        result.alive_connections_count = session_to_response_callback.size();
    }
    return result;
}

}<|MERGE_RESOLUTION|>--- conflicted
+++ resolved
@@ -94,10 +94,6 @@
                             if (!coordination_settings->quorum_reads && request.request->isReadRequest())
                                 has_read_request = true;
                             else
-<<<<<<< HEAD
-                            {
-=======
->>>>>>> cd8a4077
                                 current_batch.emplace_back(request);
 
                             return true;
