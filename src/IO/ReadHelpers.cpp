--- conflicted
+++ resolved
@@ -1373,12 +1373,8 @@
     }
 }
 
-<<<<<<< HEAD
 template <typename Vector>
 void readQuotedFieldInto(Vector & s, ReadBuffer & buf)
-=======
-void readQuotedField(String & s, ReadBuffer & buf)
->>>>>>> ce48e8e1
 {
     if (buf.eof())
         return;
@@ -1440,7 +1436,6 @@
     }
 }
 
-<<<<<<< HEAD
 template void readQuotedFieldInto<NullOutput>(NullOutput & s, ReadBuffer & buf);
 
 void readQuotedField(String & s, ReadBuffer & buf)
@@ -1449,10 +1444,7 @@
     readQuotedFieldInto(s, buf);
 }
 
-void readJSONFieldIntoString(String & s, ReadBuffer & buf)
-=======
 void readJSONField(String & s, ReadBuffer & buf)
->>>>>>> ce48e8e1
 {
     s.clear();
     auto parse_func = [](ReadBuffer & in) { skipJSONField(in, "json_field"); };
