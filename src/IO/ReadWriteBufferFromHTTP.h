#pragma once

#include <functional>
#include <base/types.h>
#include <base/sleep.h>
#include <IO/ConnectionTimeouts.h>
#include <IO/HTTPCommon.h>
#include <IO/ReadBuffer.h>
#include <IO/ReadBufferFromIStream.h>
#include <IO/ReadHelpers.h>
#include <IO/ReadSettings.h>
#include <Poco/Any.h>
#include <Poco/Net/HTTPBasicCredentials.h>
#include <Poco/Net/HTTPClientSession.h>
#include <Poco/Net/HTTPRequest.h>
#include <Poco/Net/HTTPResponse.h>
#include <Poco/URI.h>
#include <Poco/Version.h>
#include <Common/DNSResolver.h>
#include <Common/RemoteHostFilter.h>
#include <Common/config.h>
#include <base/logger_useful.h>
#include <Poco/URIStreamFactory.h>


namespace ProfileEvents
{
    extern const Event ReadBufferSeekCancelConnection;
}

namespace DB
{
/** Perform HTTP POST request and provide response to read.
  */

namespace ErrorCodes
{
    extern const int TOO_MANY_REDIRECTS;
    extern const int HTTP_RANGE_NOT_SATISFIABLE;
    extern const int BAD_ARGUMENTS;
<<<<<<< HEAD
    extern const int CANNOT_SEEK_THROUGH_FILE;
    extern const int SEEK_POSITION_OUT_OF_BOUND;
=======
>>>>>>> 7c95cfc7
}

template <typename SessionPtr>
class UpdatableSessionBase
{
protected:
    SessionPtr session;
    UInt64 redirects { 0 };
    Poco::URI initial_uri;
    ConnectionTimeouts timeouts;
    UInt64 max_redirects;

public:
    virtual void buildNewSession(const Poco::URI & uri) = 0;

    explicit UpdatableSessionBase(const Poco::URI uri,
        const ConnectionTimeouts & timeouts_,
        UInt64 max_redirects_)
        : initial_uri { uri }
        , timeouts { timeouts_ }
        , max_redirects { max_redirects_ }
    {
    }

    SessionPtr getSession()
    {
        return session;
    }

    void updateSession(const Poco::URI & uri)
    {
        ++redirects;
        if (redirects <= max_redirects)
        {
            buildNewSession(uri);
        }
        else
        {
            throw Exception(ErrorCodes::TOO_MANY_REDIRECTS, "Too many redirects while trying to access {}", initial_uri.toString());
        }
    }

    virtual ~UpdatableSessionBase() = default;
};


namespace detail
{
    template <typename UpdatableSessionPtr>
    class ReadWriteBufferFromHTTPBase : public SeekableReadBufferWithSize
    {
    public:
        using HTTPHeaderEntry = std::tuple<std::string, std::string>;
        using HTTPHeaderEntries = std::vector<HTTPHeaderEntry>;

        /// HTTP range, including right bound [begin, end].
        struct Range
        {
            size_t begin = 0;
            std::optional<size_t> end;
        };

    protected:
        Poco::URI uri;
        std::string method;
        std::string content_encoding;

        UpdatableSessionPtr session;
        std::istream * istr; /// owned by session
        std::unique_ptr<ReadBuffer> impl;
        std::function<void(std::ostream &)> out_stream_callback;
        const Poco::Net::HTTPBasicCredentials & credentials;
        std::vector<Poco::Net::HTTPCookie> cookies;
        HTTPHeaderEntries http_header_entries;
        RemoteHostFilter remote_host_filter;
        std::function<void(size_t)> next_callback;

        size_t buffer_size;
        bool use_external_buffer;

<<<<<<< HEAD
        size_t offset_from_begin_pos = 0;
=======
        size_t bytes_read = 0;
>>>>>>> 7c95cfc7
        Range read_range;

        /// Delayed exception in case retries with partial content are not satisfiable.
        std::exception_ptr exception;
        bool retry_with_range_header = false;
<<<<<<< HEAD

        ReadSettings settings;
        Poco::Logger * log;
=======
        /// In case of redirects, save result uri to use it if we retry the request.
        std::optional<Poco::URI> saved_uri_redirect;

        ReadSettings settings;
        Poco::Logger * log;

        bool withPartialContent() const
        {
            /**
             * Add range header if we have some passed range (for disk web)
             * or if we want to retry GET request on purpose.
             */
            return read_range.begin || read_range.end || retry_with_range_header;
        }

        size_t getOffset() const
        {
            return read_range.begin + bytes_read;
        }
>>>>>>> 7c95cfc7

        std::istream * call(Poco::URI uri_, Poco::Net::HTTPResponse & response, const std::string & method_)
        {
            // With empty path poco will send "POST  HTTP/1.1" its bug.
            if (uri_.getPath().empty())
                uri_.setPath("/");

            Poco::Net::HTTPRequest request(method_, uri_.getPathAndQuery(), Poco::Net::HTTPRequest::HTTP_1_1);
            request.setHost(uri_.getHost()); // use original, not resolved host name in header

            if (out_stream_callback)
                request.setChunkedTransferEncoding(true);

            for (auto & http_header_entry: http_header_entries)
                request.set(std::get<0>(http_header_entry), std::get<1>(http_header_entry));

            if (withPartialContent())
            {
                String range_header_value;
                if (read_range.end)
                    range_header_value = fmt::format("bytes={}-{}", getOffset(), *read_range.end);
                else
                    range_header_value = fmt::format("bytes={}-", getOffset());
                LOG_TEST(log, "Adding header: Range: {}", range_header_value);
                request.set("Range", range_header_value);
            }

            /**
              * Add range header if we have some passed range (for disk web)
              * or if we want to retry GET request on purpose.
              */
            bool with_partial_content = read_range.begin || read_range.end || retry_with_range_header;
            if (with_partial_content)
            {
                if (read_range.end)
                    request.set("Range", fmt::format("bytes={}-{}", read_range.begin + offset_from_begin_pos, *read_range.end));
                else
                    request.set("Range", fmt::format("bytes={}-", read_range.begin + offset_from_begin_pos));
            }

            if (!credentials.getUsername().empty())
                credentials.authenticate(request);

            LOG_TRACE(log, "Sending request to {}", uri_.toString());

            auto sess = session->getSession();

            try
            {
                auto & stream_out = sess->sendRequest(request);

                if (out_stream_callback)
                    out_stream_callback(stream_out);

                istr = receiveResponse(*sess, request, response, true);
                response.getCookies(cookies);

                if (with_partial_content && response.getStatus() != Poco::Net::HTTPResponse::HTTPStatus::HTTP_PARTIAL_CONTENT)
                {
                    /// If we retried some request, throw error from that request.
                    if (exception)
                        std::rethrow_exception(exception);
                    throw Exception(ErrorCodes::HTTP_RANGE_NOT_SATISFIABLE, "Cannot read with range: {}", request.get("Range"));
                }

                content_encoding = response.get("Content-Encoding", "");
                return istr;
            }
            catch (const Poco::Exception & e)
            {
                /// We use session data storage as storage for exception text
                /// Depend on it we can deduce to reconnect session or reresolve session host
                sess->attachSessionData(e.message());
                throw;
            }
        }

<<<<<<< HEAD
        off_t getOffset() const
        {
            return read_range.begin + offset_from_begin_pos;
        }

        std::optional<size_t> getTotalSize() override
        {
            if (read_range.end)
                return *read_range.end - read_range.begin;

            Poco::Net::HTTPResponse response;
            for (size_t i = 0; i < 10; ++i)
            {
                try
                {
                    call(uri, response, Poco::Net::HTTPRequest::HTTP_HEAD);

                    while (isRedirect(response.getStatus()))
                    {
                        Poco::URI uri_redirect(response.get("Location"));
                        remote_host_filter.checkURL(uri_redirect);

                        session->updateSession(uri_redirect);

                        istr = call(uri_redirect, response, method);
                    }

                    break;
                }
                catch (...)
                {
                }
            }

            if (response.hasContentLength())
                read_range.end = read_range.begin + response.getContentLength();

            return read_range.end;
        }

=======
>>>>>>> 7c95cfc7
    public:
        using NextCallback = std::function<void(size_t)>;
        using OutStreamCallback = std::function<void(std::ostream &)>;

        explicit ReadWriteBufferFromHTTPBase(
            UpdatableSessionPtr session_,
            Poco::URI uri_,
            const Poco::Net::HTTPBasicCredentials & credentials_,
            const std::string & method_ = {},
            OutStreamCallback out_stream_callback_ = {},
            size_t buffer_size_ = DBMS_DEFAULT_BUFFER_SIZE,
            const ReadSettings & settings_ = {},
            HTTPHeaderEntries http_header_entries_ = {},
            Range read_range_ = {},
            const RemoteHostFilter & remote_host_filter_ = {},
            bool delay_initialization = false,
            bool use_external_buffer_ = false)
            : SeekableReadBufferWithSize(nullptr, 0)
            , uri {uri_}
            , method {!method_.empty() ? method_ : out_stream_callback_ ? Poco::Net::HTTPRequest::HTTP_POST : Poco::Net::HTTPRequest::HTTP_GET}
            , session {session_}
            , out_stream_callback {out_stream_callback_}
            , credentials {credentials_}
            , http_header_entries {http_header_entries_}
            , remote_host_filter {remote_host_filter_}
            , buffer_size {buffer_size_}
            , use_external_buffer {use_external_buffer_}
            , read_range(read_range_)
            , settings {settings_}
            , log(&Poco::Logger::get("ReadWriteBufferFromHTTP"))
        {
            if (settings.http_max_tries <= 0 || settings.http_retry_initial_backoff_ms <= 0
                || settings.http_retry_initial_backoff_ms >= settings.http_retry_max_backoff_ms)
                throw Exception(ErrorCodes::BAD_ARGUMENTS,
                                "Invalid setting for http backoff, "
                                "must be http_max_tries >= 1 (current is {}) and "
                                "0 < http_retry_initial_backoff_ms < settings.http_retry_max_backoff_ms (now 0 < {} < {})",
                                settings.http_max_tries, settings.http_retry_initial_backoff_ms, settings.http_retry_max_backoff_ms);

            if (!delay_initialization)
                initialize();
        }

        /**
         * Note: In case of error return false if error is not retriable, otherwise throw.
         */
        bool initialize()
        {
            Poco::Net::HTTPResponse response;
<<<<<<< HEAD
            istr = call(uri, response, method);
=======

            istr = call(saved_uri_redirect ? *saved_uri_redirect : uri, response);
>>>>>>> 7c95cfc7

            while (isRedirect(response.getStatus()))
            {
                Poco::URI uri_redirect(response.get("Location"));
                remote_host_filter.checkURL(uri_redirect);

                session->updateSession(uri_redirect);
<<<<<<< HEAD

                istr = call(uri_redirect, response, method);
            }

            if (!offset_from_begin_pos && !read_range.end && response.hasContentLength())
                read_range.end = response.getContentLength();
=======
                istr = call(uri_redirect, response);
                saved_uri_redirect = uri_redirect;
            }

            if (withPartialContent() && response.getStatus() != Poco::Net::HTTPResponse::HTTPStatus::HTTP_PARTIAL_CONTENT)
            {
                /// Having `200 OK` instead of `206 Partial Content` is acceptable in case we retried with range.begin == 0.
                if (read_range.begin)
                {
                    if (!exception)
                        exception = std::make_exception_ptr(
                            Exception(ErrorCodes::HTTP_RANGE_NOT_SATISFIABLE,
                                      "Cannot read with range: [{}, {}]", read_range.begin, read_range.end ? *read_range.end : '-'));

                    return false;
                }
                else if (read_range.end)
                {
                    /// We could have range.begin == 0 and range.end != 0 in case of DiskWeb and failing to read with partial content
                    /// will affect only performance, so a warning is enough.
                    LOG_WARNING(log, "Unable to read with range header: [{}, {}]", read_range.begin, *read_range.end);
                }
            }

            if (!bytes_read && !read_range.end && response.hasContentLength())
                read_range.end = read_range.begin + response.getContentLength();

>>>>>>> 7c95cfc7
            try
            {
                impl = std::make_unique<ReadBufferFromIStream>(*istr, buffer_size);

                if (use_external_buffer)
                {
                    /**
                    * See comment 30 lines below.
                    */
                    impl->set(internal_buffer.begin(), internal_buffer.size());
                    assert(working_buffer.begin() != nullptr);
                    assert(!internal_buffer.empty());
                }
            }
            catch (const Poco::Exception & e)
            {
                /// We use session data storage as storage for exception text
                /// Depend on it we can deduce to reconnect session or reresolve session host
                auto sess = session->getSession();
                sess->attachSessionData(e.message());
                throw;
            }

            return true;
        }

        bool nextImpl() override
        {
            if (next_callback)
                next_callback(count());

<<<<<<< HEAD
            if (read_range.end && static_cast<size_t>(getOffset()) == read_range.end.value())
                return false;


=======
            if (read_range.end && getOffset() == read_range.end.value())
                return false;

>>>>>>> 7c95cfc7
            if (impl)
            {
                if (use_external_buffer)
                {
                    /**
                    * use_external_buffer -- means we read into the buffer which
                    * was passed to us from somewhere else. We do not check whether
                    * previously returned buffer was read or not (no hasPendingData() check is needed),
                    * because this branch means we are prefetching data,
                    * each nextImpl() call we can fill a different buffer.
                    */
                    impl->set(internal_buffer.begin(), internal_buffer.size());
                    assert(working_buffer.begin() != nullptr);
                    assert(!internal_buffer.empty());
                }
                else
                {
                    /**
                    * impl was initialized before, pass position() to it to make
                    * sure there is no pending data which was not read.
                    */
                    if (!working_buffer.empty())
                        impl->position() = position();
                }
            }

            bool result = false;
<<<<<<< HEAD
            bool successful_read = false;
            size_t milliseconds_to_wait = settings.http_retry_initial_backoff_ms;

            /// Default http_max_tries = 1.
=======
            size_t milliseconds_to_wait = settings.http_retry_initial_backoff_ms;

>>>>>>> 7c95cfc7
            for (size_t i = 0; i < settings.http_max_tries; ++i)
            {
                try
                {
                    if (!impl)
                    {
<<<<<<< HEAD
                        initialize();
=======
                        /// If error is not retriable -- false is returned and exception is set.
                        /// Otherwise the error is thrown and retries continue.
                        bool initialized = initialize();
                        if (!initialized)
                        {
                            assert(exception);
                            break;
                        }
>>>>>>> 7c95cfc7

                        if (use_external_buffer)
                        {
                            /// See comment 40 lines above.
                            impl->set(internal_buffer.begin(), internal_buffer.size());
                            assert(working_buffer.begin() != nullptr);
                            assert(!internal_buffer.empty());
                        }
                    }

                    result = impl->next();
<<<<<<< HEAD
                    successful_read = true;
=======
                    exception = nullptr;
>>>>>>> 7c95cfc7
                    break;
                }
                catch (const Poco::Exception & e)
                {
                    /**
<<<<<<< HEAD
                     * Retry request unconditionally if nothing has beed read yet.
                     * Otherwise if it is GET method retry with range header starting from bytes_read.
                     */
                    bool can_retry_request = !offset_from_begin_pos || method == Poco::Net::HTTPRequest::HTTP_GET;
=======
                     * Retry request unconditionally if nothing has been read yet.
                     * Otherwise if it is GET method retry with range header starting from bytes_read.
                     */
                    bool can_retry_request = !bytes_read || method == Poco::Net::HTTPRequest::HTTP_GET;
>>>>>>> 7c95cfc7
                    if (!can_retry_request)
                        throw;

                    LOG_ERROR(log,
<<<<<<< HEAD
                              "HTTP request to `{}` failed at try {}/{} with bytes read: {}. "
                              "Error: {}. (Current backoff wait is {}/{} ms)",
                              uri.toString(), i, settings.http_max_tries, offset_from_begin_pos, e.what(),
=======
                              "HTTP request to `{}` failed at try {}/{} with bytes read: {}/{}. "
                              "Error: {}. (Current backoff wait is {}/{} ms)",
                              uri.toString(), i, settings.http_max_tries,
                              getOffset(), read_range.end ? toString(*read_range.end) : "unknown",
                              e.displayText(),
>>>>>>> 7c95cfc7
                              milliseconds_to_wait, settings.http_retry_max_backoff_ms);

                    retry_with_range_header = true;
                    exception = std::current_exception();
                    impl.reset();
<<<<<<< HEAD
                    sleepForMilliseconds(milliseconds_to_wait);
                }

                if (successful_read)
                    break;

                milliseconds_to_wait = std::min(milliseconds_to_wait * 2, settings.http_retry_max_backoff_ms);
            }

            if (!successful_read && exception)
=======
                    auto http_session = session->getSession();
                    http_session->reset();
                    sleepForMilliseconds(milliseconds_to_wait);
                }

                milliseconds_to_wait = std::min(milliseconds_to_wait * 2, settings.http_retry_max_backoff_ms);
            }

            if (exception)
>>>>>>> 7c95cfc7
                std::rethrow_exception(exception);

            if (!result)
                return false;

            internal_buffer = impl->buffer();
            working_buffer = internal_buffer;
<<<<<<< HEAD
            offset_from_begin_pos += working_buffer.size();
=======
            bytes_read += working_buffer.size();
>>>>>>> 7c95cfc7
            return true;
        }

        off_t getPosition() override
        {
            return getOffset() - available();
        }

        off_t seek(off_t offset_, int whence) override
        {
            if (whence != SEEK_SET)
                throw Exception("Only SEEK_SET mode is allowed.", ErrorCodes::CANNOT_SEEK_THROUGH_FILE);

            if (offset_ < 0)
                throw Exception("Seek position is out of bounds. Offset: " + std::to_string(offset_), ErrorCodes::SEEK_POSITION_OUT_OF_BOUND);

            auto current_offset = getOffset();
            if (!working_buffer.empty()
                && size_t(offset_) >= current_offset - working_buffer.size()
                && offset_ < current_offset)
            {
                pos = working_buffer.end() - (current_offset - offset_);
                assert(pos >= working_buffer.begin());
                assert(pos <= working_buffer.end());

                return getPosition();
            }

            auto position = getPosition();
            if (offset_ > position)
            {
                size_t diff = offset_ - position;
                if (diff < settings.remote_read_min_bytes_for_seek)
                {
                    ignore(diff);
                    return offset_;
                }
            }

            if (impl)
            {

                ProfileEvents::increment(ProfileEvents::ReadBufferSeekCancelConnection);
                impl.reset();
            }

            pos = working_buffer.end();
            read_range.begin = offset_;
            offset_from_begin_pos = 0;

            return offset_;
        }

        std::string getResponseCookie(const std::string & name, const std::string & def) const
        {
            for (const auto & cookie : cookies)
                if (cookie.getName() == name)
                    return cookie.getValue();
            return def;
        }

        /// Set function to call on each nextImpl, useful when you need to track
        /// progress.
        /// NOTE: parameter on each call is not incremental -- it's all bytes count
        /// passed through the buffer
        void setNextCallback(NextCallback next_callback_)
        {
            next_callback = next_callback_;
            /// Some data maybe already read
            next_callback(count());
        }

        const std::string & getCompressionMethod() const
        {
            return content_encoding;
        }
    };
}

class UpdatableSession : public UpdatableSessionBase<HTTPSessionPtr>
{
    using Parent = UpdatableSessionBase<HTTPSessionPtr>;

public:
    explicit UpdatableSession(
        const Poco::URI uri,
        const ConnectionTimeouts & timeouts_,
        const UInt64 max_redirects_)
        : Parent(uri, timeouts_, max_redirects_)
    {
        session = makeHTTPSession(initial_uri, timeouts);
    }

    void buildNewSession(const Poco::URI & uri) override
    {
        session = makeHTTPSession(uri, timeouts);
    }
};

class ReadWriteBufferFromHTTP : public detail::ReadWriteBufferFromHTTPBase<std::shared_ptr<UpdatableSession>>
{
    using Parent = detail::ReadWriteBufferFromHTTPBase<std::shared_ptr<UpdatableSession>>;

public:
        explicit ReadWriteBufferFromHTTP(
        Poco::URI uri_,
        const std::string & method_,
        OutStreamCallback out_stream_callback_,
        const ConnectionTimeouts & timeouts,
        const Poco::Net::HTTPBasicCredentials & credentials_,
        const UInt64 max_redirects = 0,
        size_t buffer_size_ = DBMS_DEFAULT_BUFFER_SIZE,
        const ReadSettings & settings_ = {},
        const HTTPHeaderEntries & http_header_entries_ = {},
        Range read_range_ = {},
        const RemoteHostFilter & remote_host_filter_ = {},
        bool delay_initialization_ = true,
        bool use_external_buffer_ = false)
        : Parent(std::make_shared<UpdatableSession>(uri_, timeouts, max_redirects),
            uri_, credentials_, method_, out_stream_callback_, buffer_size_,
            settings_, http_header_entries_, read_range_, remote_host_filter_,
            delay_initialization_, use_external_buffer_)
    {
    }
};

class UpdatablePooledSession : public UpdatableSessionBase<PooledHTTPSessionPtr>
{
    using Parent = UpdatableSessionBase<PooledHTTPSessionPtr>;

private:
    size_t per_endpoint_pool_size;

public:
    explicit UpdatablePooledSession(const Poco::URI uri,
        const ConnectionTimeouts & timeouts_,
        const UInt64 max_redirects_,
        size_t per_endpoint_pool_size_)
        : Parent(uri, timeouts_, max_redirects_)
        , per_endpoint_pool_size { per_endpoint_pool_size_ }
    {
        session = makePooledHTTPSession(initial_uri, timeouts, per_endpoint_pool_size);
    }

    void buildNewSession(const Poco::URI & uri) override
    {
        session = makePooledHTTPSession(uri, timeouts, per_endpoint_pool_size);
    }
};

class PooledReadWriteBufferFromHTTP : public detail::ReadWriteBufferFromHTTPBase<std::shared_ptr<UpdatablePooledSession>>
{
    using Parent = detail::ReadWriteBufferFromHTTPBase<std::shared_ptr<UpdatablePooledSession>>;

public:
    explicit PooledReadWriteBufferFromHTTP(Poco::URI uri_,
        const std::string & method_ = {},
        OutStreamCallback out_stream_callback_ = {},
        const ConnectionTimeouts & timeouts_ = {},
        const Poco::Net::HTTPBasicCredentials & credentials_ = {},
        size_t buffer_size_ = DBMS_DEFAULT_BUFFER_SIZE,
        const UInt64 max_redirects = 0,
        size_t max_connections_per_endpoint = DEFAULT_COUNT_OF_HTTP_CONNECTIONS_PER_ENDPOINT)
        : Parent(std::make_shared<UpdatablePooledSession>(uri_, timeouts_, max_redirects, max_connections_per_endpoint),
              uri_,
              credentials_,
              method_,
              out_stream_callback_,
              buffer_size_)
    {
    }
};

}<|MERGE_RESOLUTION|>--- conflicted
+++ resolved
@@ -38,11 +38,8 @@
     extern const int TOO_MANY_REDIRECTS;
     extern const int HTTP_RANGE_NOT_SATISFIABLE;
     extern const int BAD_ARGUMENTS;
-<<<<<<< HEAD
     extern const int CANNOT_SEEK_THROUGH_FILE;
     extern const int SEEK_POSITION_OUT_OF_BOUND;
-=======
->>>>>>> 7c95cfc7
 }
 
 template <typename SessionPtr>
@@ -123,21 +120,12 @@
         size_t buffer_size;
         bool use_external_buffer;
 
-<<<<<<< HEAD
         size_t offset_from_begin_pos = 0;
-=======
-        size_t bytes_read = 0;
->>>>>>> 7c95cfc7
         Range read_range;
 
         /// Delayed exception in case retries with partial content are not satisfiable.
         std::exception_ptr exception;
         bool retry_with_range_header = false;
-<<<<<<< HEAD
-
-        ReadSettings settings;
-        Poco::Logger * log;
-=======
         /// In case of redirects, save result uri to use it if we retry the request.
         std::optional<Poco::URI> saved_uri_redirect;
 
@@ -157,7 +145,6 @@
         {
             return read_range.begin + bytes_read;
         }
->>>>>>> 7c95cfc7
 
         std::istream * call(Poco::URI uri_, Poco::Net::HTTPResponse & response, const std::string & method_)
         {
@@ -235,12 +222,6 @@
             }
         }
 
-<<<<<<< HEAD
-        off_t getOffset() const
-        {
-            return read_range.begin + offset_from_begin_pos;
-        }
-
         std::optional<size_t> getTotalSize() override
         {
             if (read_range.end)
@@ -276,8 +257,6 @@
             return read_range.end;
         }
 
-=======
->>>>>>> 7c95cfc7
     public:
         using NextCallback = std::function<void(size_t)>;
         using OutStreamCallback = std::function<void(std::ostream &)>;
@@ -327,12 +306,8 @@
         bool initialize()
         {
             Poco::Net::HTTPResponse response;
-<<<<<<< HEAD
-            istr = call(uri, response, method);
-=======
-
-            istr = call(saved_uri_redirect ? *saved_uri_redirect : uri, response);
->>>>>>> 7c95cfc7
+
+            istr = call(saved_uri_redirect ? *saved_uri_redirect : uri, response, method);
 
             while (isRedirect(response.getStatus()))
             {
@@ -340,15 +315,8 @@
                 remote_host_filter.checkURL(uri_redirect);
 
                 session->updateSession(uri_redirect);
-<<<<<<< HEAD
 
                 istr = call(uri_redirect, response, method);
-            }
-
-            if (!offset_from_begin_pos && !read_range.end && response.hasContentLength())
-                read_range.end = response.getContentLength();
-=======
-                istr = call(uri_redirect, response);
                 saved_uri_redirect = uri_redirect;
             }
 
@@ -375,7 +343,6 @@
             if (!bytes_read && !read_range.end && response.hasContentLength())
                 read_range.end = read_range.begin + response.getContentLength();
 
->>>>>>> 7c95cfc7
             try
             {
                 impl = std::make_unique<ReadBufferFromIStream>(*istr, buffer_size);
@@ -407,16 +374,9 @@
             if (next_callback)
                 next_callback(count());
 
-<<<<<<< HEAD
             if (read_range.end && static_cast<size_t>(getOffset()) == read_range.end.value())
                 return false;
 
-
-=======
-            if (read_range.end && getOffset() == read_range.end.value())
-                return false;
-
->>>>>>> 7c95cfc7
             if (impl)
             {
                 if (use_external_buffer)
@@ -444,24 +404,14 @@
             }
 
             bool result = false;
-<<<<<<< HEAD
-            bool successful_read = false;
             size_t milliseconds_to_wait = settings.http_retry_initial_backoff_ms;
 
-            /// Default http_max_tries = 1.
-=======
-            size_t milliseconds_to_wait = settings.http_retry_initial_backoff_ms;
-
->>>>>>> 7c95cfc7
             for (size_t i = 0; i < settings.http_max_tries; ++i)
             {
                 try
                 {
                     if (!impl)
                     {
-<<<<<<< HEAD
-                        initialize();
-=======
                         /// If error is not retriable -- false is returned and exception is set.
                         /// Otherwise the error is thrown and retries continue.
                         bool initialized = initialize();
@@ -470,7 +420,6 @@
                             assert(exception);
                             break;
                         }
->>>>>>> 7c95cfc7
 
                         if (use_external_buffer)
                         {
@@ -482,59 +431,30 @@
                     }
 
                     result = impl->next();
-<<<<<<< HEAD
-                    successful_read = true;
-=======
                     exception = nullptr;
->>>>>>> 7c95cfc7
                     break;
                 }
                 catch (const Poco::Exception & e)
                 {
                     /**
-<<<<<<< HEAD
-                     * Retry request unconditionally if nothing has beed read yet.
-                     * Otherwise if it is GET method retry with range header starting from bytes_read.
-                     */
-                    bool can_retry_request = !offset_from_begin_pos || method == Poco::Net::HTTPRequest::HTTP_GET;
-=======
                      * Retry request unconditionally if nothing has been read yet.
                      * Otherwise if it is GET method retry with range header starting from bytes_read.
                      */
                     bool can_retry_request = !bytes_read || method == Poco::Net::HTTPRequest::HTTP_GET;
->>>>>>> 7c95cfc7
                     if (!can_retry_request)
                         throw;
 
                     LOG_ERROR(log,
-<<<<<<< HEAD
-                              "HTTP request to `{}` failed at try {}/{} with bytes read: {}. "
-                              "Error: {}. (Current backoff wait is {}/{} ms)",
-                              uri.toString(), i, settings.http_max_tries, offset_from_begin_pos, e.what(),
-=======
                               "HTTP request to `{}` failed at try {}/{} with bytes read: {}/{}. "
                               "Error: {}. (Current backoff wait is {}/{} ms)",
                               uri.toString(), i, settings.http_max_tries,
                               getOffset(), read_range.end ? toString(*read_range.end) : "unknown",
                               e.displayText(),
->>>>>>> 7c95cfc7
                               milliseconds_to_wait, settings.http_retry_max_backoff_ms);
 
                     retry_with_range_header = true;
                     exception = std::current_exception();
                     impl.reset();
-<<<<<<< HEAD
-                    sleepForMilliseconds(milliseconds_to_wait);
-                }
-
-                if (successful_read)
-                    break;
-
-                milliseconds_to_wait = std::min(milliseconds_to_wait * 2, settings.http_retry_max_backoff_ms);
-            }
-
-            if (!successful_read && exception)
-=======
                     auto http_session = session->getSession();
                     http_session->reset();
                     sleepForMilliseconds(milliseconds_to_wait);
@@ -544,7 +464,6 @@
             }
 
             if (exception)
->>>>>>> 7c95cfc7
                 std::rethrow_exception(exception);
 
             if (!result)
@@ -552,11 +471,7 @@
 
             internal_buffer = impl->buffer();
             working_buffer = internal_buffer;
-<<<<<<< HEAD
-            offset_from_begin_pos += working_buffer.size();
-=======
             bytes_read += working_buffer.size();
->>>>>>> 7c95cfc7
             return true;
         }
 
