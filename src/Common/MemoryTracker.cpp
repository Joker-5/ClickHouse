#include "MemoryTracker.h"

#include <IO/WriteHelpers.h>
#include <Common/VariableContext.h>
#include <Interpreters/TraceCollector.h>
#include <Common/Exception.h>
#include <Common/LockMemoryExceptionInThread.h>
#include <Common/MemoryTrackerBlockerInThread.h>
#include <Common/formatReadable.h>
#include <Common/ProfileEvents.h>
#include <Common/thread_local_rng.h>
#include <Common/OvercommitTracker.h>
#include <Common/logger_useful.h>

#include <atomic>
#include <cmath>
#include <random>
#include <cstdlib>
#include <string>


namespace
{

/// MemoryTracker cannot throw MEMORY_LIMIT_EXCEEDED (either configured memory
/// limit reached or fault injected), in the following cases:
///
/// - when it is explicitly blocked with LockExceptionInThread
///
/// - when there are uncaught exceptions objects in the current thread
///   (to avoid std::terminate())
///
///   NOTE: that since C++11 destructor marked with noexcept by default, and
///   this means that any throw from destructor (that is not marked with
///   noexcept(false)) will cause std::terminate()
bool inline memoryTrackerCanThrow(VariableContext level, bool fault_injection)
{
    return !LockMemoryExceptionInThread::isBlocked(level, fault_injection) && !std::uncaught_exceptions();
}

}

namespace DB
{
    namespace ErrorCodes
    {
        extern const int MEMORY_LIMIT_EXCEEDED;
        extern const int LOGICAL_ERROR;
    }
}

namespace
{

inline std::string_view toDescription(OvercommitResult result)
{
    switch (result)
    {
    case OvercommitResult::NONE:
        return "Memory overcommit isn't used. OvercommitTracker isn't set.";
    case OvercommitResult::DISABLED:
        return "Memory overcommit isn't used. Waiting time or orvercommit denominator are set to zero.";
    case OvercommitResult::MEMORY_FREED:
        throw DB::Exception(DB::ErrorCodes::LOGICAL_ERROR, "OvercommitResult::MEMORY_FREED shouldn't be asked for description");
    case OvercommitResult::SELECTED:
        return "Query was selected to stop by OvercommitTracker.";
    case OvercommitResult::TIMEOUTED:
        return "Waiting timeout for memory to be freed is reached.";
    case OvercommitResult::NOT_ENOUGH_FREED:
        return "Memory overcommit has freed not enough memory.";
    }
}

}

namespace ProfileEvents
{
    extern const Event QueryMemoryLimitExceeded;
}

using namespace std::chrono_literals;

static constexpr size_t log_peak_memory_usage_every = 1ULL << 30;

MemoryTracker total_memory_tracker(nullptr, VariableContext::Global);

std::atomic<Int64> MemoryTracker::rss;

MemoryTracker::MemoryTracker(VariableContext level_) : parent(&total_memory_tracker), level(level_) {}
MemoryTracker::MemoryTracker(MemoryTracker * parent_, VariableContext level_) : parent(parent_), level(level_) {}


MemoryTracker::~MemoryTracker()
{
    if ((level == VariableContext::Process || level == VariableContext::User) && peak && log_peak_memory_usage_in_destructor)
    {
        try
        {
            logPeakMemoryUsage();
        }
        catch (...)
        {
            /// Exception in Logger, intentionally swallow.
        }
    }
}


void MemoryTracker::logPeakMemoryUsage()
{
    log_peak_memory_usage_in_destructor = false;
    const auto * description = description_ptr.load(std::memory_order_relaxed);
    LOG_DEBUG(&Poco::Logger::get("MemoryTracker"),
        "Peak memory usage{}: {}.", (description ? " " + std::string(description) : ""), ReadableSize(peak));
}

void MemoryTracker::logMemoryUsage(Int64 current) const
{
    const auto * description = description_ptr.load(std::memory_order_relaxed);
    LOG_DEBUG(&Poco::Logger::get("MemoryTracker"),
        "Current memory usage{}: {}.", (description ? " " + std::string(description) : ""), ReadableSize(current));
}


void MemoryTracker::allocImpl(Int64 size, bool throw_if_memory_exceeded, MemoryTracker * query_tracker)
{
    if (size < 0)
        throw DB::Exception(DB::ErrorCodes::LOGICAL_ERROR, "Negative size ({}) is passed to MemoryTracker. It is a bug.", size);

    if (MemoryTrackerBlockerInThread::isBlocked(level))
    {
        if (level == VariableContext::Global)
        {
            /// For global memory tracker always update memory usage.
            amount.fetch_add(size, std::memory_order_relaxed);
            rss.fetch_add(size, std::memory_order_relaxed);

            auto metric_loaded = metric.load(std::memory_order_relaxed);
            if (metric_loaded != CurrentMetrics::end())
                CurrentMetrics::add(metric_loaded, size);
        }

        /// Since the MemoryTrackerBlockerInThread should respect the level, we should go to the next parent.
        if (auto * loaded_next = parent.load(std::memory_order_relaxed))
            loaded_next->allocImpl(size, throw_if_memory_exceeded,
                level == VariableContext::Process ? this : query_tracker);
        return;
    }

    /** Using memory_order_relaxed means that if allocations are done simultaneously,
      *  we allow exception about memory limit exceeded to be thrown only on next allocation.
      * So, we allow over-allocations.
      */
    Int64 will_be = size + amount.fetch_add(size, std::memory_order_relaxed);

    auto metric_loaded = metric.load(std::memory_order_relaxed);
    if (metric_loaded != CurrentMetrics::end())
        CurrentMetrics::add(metric_loaded, size);

    Int64 current_hard_limit = hard_limit.load(std::memory_order_relaxed);
    Int64 current_profiler_limit = profiler_limit.load(std::memory_order_relaxed);

<<<<<<< HEAD
#ifdef MEMORY_TRACKER_DEBUG_CHECKS
    if (unlikely(memory_tracker_always_throw_logical_error_on_allocation))
    {
        memory_tracker_always_throw_logical_error_on_allocation = false;
        throw DB::Exception(DB::ErrorCodes::LOGICAL_ERROR, "Memory tracker: allocations not allowed.");
    }
#endif
=======
    /// Cap the limit to the total_memory_tracker, since it may include some drift
    /// for user-level memory tracker.
    ///
    /// And since total_memory_tracker is reset to the process resident
    /// memory peridically (in AsynchronousMetrics::update()), any limit can be
    /// capped to it, to avoid possible drift.
    if (unlikely(current_hard_limit
        && will_be > current_hard_limit
        && level == VariableContext::User))
    {
        Int64 total_amount = total_memory_tracker.get();
        if (amount > total_amount)
        {
            set(total_amount);
            will_be = size + total_amount;
        }
    }
>>>>>>> 07210c7b

    std::bernoulli_distribution fault(fault_probability);
    if (unlikely(fault_probability && fault(thread_local_rng)) && memoryTrackerCanThrow(level, true) && throw_if_memory_exceeded)
    {
        /// Prevent recursion. Exception::ctor -> std::string -> new[] -> MemoryTracker::alloc
        MemoryTrackerBlockerInThread untrack_lock(VariableContext::Global);

        ProfileEvents::increment(ProfileEvents::QueryMemoryLimitExceeded);
        const auto * description = description_ptr.load(std::memory_order_relaxed);
        amount.fetch_sub(size, std::memory_order_relaxed);
        throw DB::Exception(
            DB::ErrorCodes::MEMORY_LIMIT_EXCEEDED,
            "Memory tracker{}{}: fault injected. Would use {} (attempt to allocate chunk of {} bytes), maximum: {}",
            description ? " " : "",
            description ? description : "",
            formatReadableSizeWithBinarySuffix(will_be),
            size,
            formatReadableSizeWithBinarySuffix(current_hard_limit));
    }


    bool allocation_traced = false;
    if (unlikely(current_profiler_limit && will_be > current_profiler_limit))
    {
        MemoryTrackerBlockerInThread untrack_lock(VariableContext::Global);
        DB::TraceCollector::collect(DB::TraceType::Memory, StackTrace(), size);
        setOrRaiseProfilerLimit((will_be + profiler_step - 1) / profiler_step * profiler_step);
        allocation_traced = true;
    }

    std::bernoulli_distribution sample(sample_probability);
    if (unlikely(sample_probability && sample(thread_local_rng)))
    {
        MemoryTrackerBlockerInThread untrack_lock(VariableContext::Global);
        DB::TraceCollector::collect(DB::TraceType::MemorySample, StackTrace(), size);
        allocation_traced = true;
    }

    Int64 amount_to_check = will_be;
    bool used_rss_counter = false;
    /// For Global memory tracker, additionally check RSS.
    /// It is needed to avoid possible OOM.
    /// We can't track all memory allocations from external libraries (yet).
    if (level == VariableContext::Global)
    {
        if (Int64 current_rss = size + rss.fetch_add(size, std::memory_order_relaxed); unlikely(current_rss > will_be))
        {
            used_rss_counter = true;
            amount_to_check = current_rss;
        }
    }

    if (unlikely(current_hard_limit && amount_to_check > current_hard_limit) && memoryTrackerCanThrow(level, false) && throw_if_memory_exceeded)
    {
        OvercommitResult overcommit_result = OvercommitResult::NONE;
        if (auto * overcommit_tracker_ptr = overcommit_tracker.load(std::memory_order_relaxed); overcommit_tracker_ptr != nullptr && query_tracker != nullptr)
            overcommit_result = overcommit_tracker_ptr->needToStopQuery(query_tracker, size);

        if (overcommit_result != OvercommitResult::MEMORY_FREED)
        {
            /// Prevent recursion. Exception::ctor -> std::string -> new[] -> MemoryTracker::alloc
            MemoryTrackerBlockerInThread untrack_lock(VariableContext::Global);
            ProfileEvents::increment(ProfileEvents::QueryMemoryLimitExceeded);
            const auto * description = description_ptr.load(std::memory_order_relaxed);
            throw DB::Exception(
                DB::ErrorCodes::MEMORY_LIMIT_EXCEEDED,
                "Memory limit{}{} {}exceeded: would use {} (attempt to allocate chunk of {} bytes), maximum: {}. OvercommitTracker decision: {}.",
                description ? " " : "",
                description ? description : "",
                used_rss_counter ? "(RSS) " : "",
                formatReadableSizeWithBinarySuffix(amount_to_check),
                size,
                formatReadableSizeWithBinarySuffix(current_hard_limit),
                toDescription(overcommit_result));
        }
        else
        {
            // If OvercommitTracker::needToStopQuery returned false, it guarantees that enough memory is freed.
            // This memory is already counted in variable `amount` in the moment of `will_be` initialization.
            // Now we just need to update value stored in `will_be`, because it should have changed.
            will_be = amount.load(std::memory_order_relaxed);
        }
    }

    bool peak_updated;
    if (throw_if_memory_exceeded)
    {
        /// Prevent recursion. Exception::ctor -> std::string -> new[] -> MemoryTracker::alloc
        MemoryTrackerBlockerInThread untrack_lock(VariableContext::Global);
        bool log_memory_usage = true;
        peak_updated = updatePeak(will_be, log_memory_usage);
    }
    else
    {
        bool log_memory_usage = false;
        peak_updated = updatePeak(will_be, log_memory_usage);
    }

    if (peak_updated && allocation_traced)
    {
        MemoryTrackerBlockerInThread untrack_lock(VariableContext::Global);
        DB::TraceCollector::collect(DB::TraceType::MemoryPeak, StackTrace(), will_be);
    }

    if (auto * loaded_next = parent.load(std::memory_order_relaxed))
        loaded_next->allocImpl(size, throw_if_memory_exceeded,
            level == VariableContext::Process ? this : query_tracker);
}

void MemoryTracker::adjustWithUntrackedMemory(Int64 untracked_memory)
{
    if (untracked_memory > 0)
        allocImpl(untracked_memory, /*throw_if_memory_exceeded*/ false);
    else
        free(-untracked_memory);
}

bool MemoryTracker::updatePeak(Int64 will_be, bool log_memory_usage)
{
    auto peak_old = peak.load(std::memory_order_relaxed);
    if (will_be > peak_old)        /// Races doesn't matter. Could rewrite with CAS, but not worth.
    {
        peak.store(will_be, std::memory_order_relaxed);

        if (log_memory_usage && (level == VariableContext::Process || level == VariableContext::Global)
            && will_be / log_peak_memory_usage_every > peak_old / log_peak_memory_usage_every)
            logMemoryUsage(will_be);

        return true;
    }
    return false;
}


void MemoryTracker::free(Int64 size)
{
    if (MemoryTrackerBlockerInThread::isBlocked(level))
    {
        if (level == VariableContext::Global)
        {
            /// For global memory tracker always update memory usage.
            amount.fetch_sub(size, std::memory_order_relaxed);

            auto metric_loaded = metric.load(std::memory_order_relaxed);
            if (metric_loaded != CurrentMetrics::end())
                CurrentMetrics::add(metric_loaded, size);
        }

        /// Since the MemoryTrackerBlockerInThread should respect the level, we should go to the next parent.
        if (auto * loaded_next = parent.load(std::memory_order_relaxed))
            loaded_next->free(size);
        return;
    }

    std::bernoulli_distribution sample(sample_probability);
    if (unlikely(sample_probability && sample(thread_local_rng)))
    {
        MemoryTrackerBlockerInThread untrack_lock(VariableContext::Global);
        DB::TraceCollector::collect(DB::TraceType::MemorySample, StackTrace(), -size);
    }

    Int64 accounted_size = size;
    if (level == VariableContext::Thread || level == VariableContext::Global)
    {
        /// Could become negative if memory allocated in this thread is freed in another one
        amount.fetch_sub(accounted_size, std::memory_order_relaxed);
    }
    else
    {
        Int64 new_amount = amount.fetch_sub(accounted_size, std::memory_order_relaxed) - accounted_size;

        /** Sometimes, query could free some data, that was allocated outside of query context.
          * Example: cache eviction.
          * To avoid negative memory usage, we "saturate" amount.
          * Memory usage will be calculated with some error.
          * NOTE: The code is not atomic. Not worth to fix.
          */
        if (unlikely(new_amount < 0))
        {
            amount.fetch_sub(new_amount);
            accounted_size += new_amount;
        }
    }
    if (auto * overcommit_tracker_ptr = overcommit_tracker.load(std::memory_order_relaxed))
        overcommit_tracker_ptr->tryContinueQueryExecutionAfterFree(accounted_size);

    if (auto * loaded_next = parent.load(std::memory_order_relaxed))
        loaded_next->free(size);

    auto metric_loaded = metric.load(std::memory_order_relaxed);
    if (metric_loaded != CurrentMetrics::end())
        CurrentMetrics::sub(metric_loaded, accounted_size);
}


OvercommitRatio MemoryTracker::getOvercommitRatio()
{
    return { amount.load(std::memory_order_relaxed), soft_limit.load(std::memory_order_relaxed) };
}


OvercommitRatio MemoryTracker::getOvercommitRatio(Int64 limit)
{
    return { amount.load(std::memory_order_relaxed), limit };
}


void MemoryTracker::setOvercommitWaitingTime(UInt64 wait_time)
{
    max_wait_time.store(wait_time * 1us, std::memory_order_relaxed);
}


void MemoryTracker::resetCounters()
{
    amount.store(0, std::memory_order_relaxed);
    peak.store(0, std::memory_order_relaxed);
    soft_limit.store(0, std::memory_order_relaxed);
    hard_limit.store(0, std::memory_order_relaxed);
    profiler_limit.store(0, std::memory_order_relaxed);
}


void MemoryTracker::reset()
{
    auto metric_loaded = metric.load(std::memory_order_relaxed);
    if (metric_loaded != CurrentMetrics::end())
        CurrentMetrics::sub(metric_loaded, amount.load(std::memory_order_relaxed));

    resetCounters();
}


void MemoryTracker::setRSS(Int64 to)
{
    rss.store(to, std::memory_order_relaxed);
}


void MemoryTracker::setSoftLimit(Int64 value)
{
    soft_limit.store(value, std::memory_order_relaxed);
}


void MemoryTracker::setHardLimit(Int64 value)
{
    hard_limit.store(value, std::memory_order_relaxed);
}


void MemoryTracker::setOrRaiseHardLimit(Int64 value)
{
    /// This is just atomic set to maximum.
    Int64 old_value = hard_limit.load(std::memory_order_relaxed);
    while ((value == 0 || old_value < value) && !hard_limit.compare_exchange_weak(old_value, value))
        ;
}


void MemoryTracker::setOrRaiseProfilerLimit(Int64 value)
{
    Int64 old_value = profiler_limit.load(std::memory_order_relaxed);
    while ((value == 0 || old_value < value) && !profiler_limit.compare_exchange_weak(old_value, value))
        ;
}<|MERGE_RESOLUTION|>--- conflicted
+++ resolved
@@ -159,34 +159,6 @@
 
     Int64 current_hard_limit = hard_limit.load(std::memory_order_relaxed);
     Int64 current_profiler_limit = profiler_limit.load(std::memory_order_relaxed);
-
-<<<<<<< HEAD
-#ifdef MEMORY_TRACKER_DEBUG_CHECKS
-    if (unlikely(memory_tracker_always_throw_logical_error_on_allocation))
-    {
-        memory_tracker_always_throw_logical_error_on_allocation = false;
-        throw DB::Exception(DB::ErrorCodes::LOGICAL_ERROR, "Memory tracker: allocations not allowed.");
-    }
-#endif
-=======
-    /// Cap the limit to the total_memory_tracker, since it may include some drift
-    /// for user-level memory tracker.
-    ///
-    /// And since total_memory_tracker is reset to the process resident
-    /// memory peridically (in AsynchronousMetrics::update()), any limit can be
-    /// capped to it, to avoid possible drift.
-    if (unlikely(current_hard_limit
-        && will_be > current_hard_limit
-        && level == VariableContext::User))
-    {
-        Int64 total_amount = total_memory_tracker.get();
-        if (amount > total_amount)
-        {
-            set(total_amount);
-            will_be = size + total_amount;
-        }
-    }
->>>>>>> 07210c7b
 
     std::bernoulli_distribution fault(fault_probability);
     if (unlikely(fault_probability && fault(thread_local_rng)) && memoryTrackerCanThrow(level, true) && throw_if_memory_exceeded)
