--- conflicted
+++ resolved
@@ -14,11 +14,7 @@
     /// The performance test query ids can be surprisingly long like
     /// `aggregating_merge_tree_simple_aggregate_function_string.query100.profile100`,
     /// so make some allowance for them as well.
-<<<<<<< HEAD
-    constexpr size_t QUERY_ID_MAX_LEN = 120;
-=======
     constexpr size_t QUERY_ID_MAX_LEN = 100;
->>>>>>> 031d2802
     static_assert(QUERY_ID_MAX_LEN <= std::numeric_limits<uint8_t>::max());
 }
 
@@ -27,11 +23,7 @@
 
 LazyPipeFDs TraceSender::pipe;
 
-<<<<<<< HEAD
-void TraceSender::send(TraceType trace_type, const StackTrace & stack_trace, Int64 size, void * ptr)
-=======
 void TraceSender::send(TraceType trace_type, const StackTrace & stack_trace, Extras extras)
->>>>>>> 031d2802
 {
     constexpr size_t buf_size = sizeof(char) /// TraceCollector stop flag
         + sizeof(UInt8)                      /// String size
@@ -41,12 +33,9 @@
         + sizeof(TraceType)                  /// trace type
         + sizeof(UInt64)                     /// thread_id
         + sizeof(Int64)                      /// size
-<<<<<<< HEAD
-        + sizeof(void *);                    /// ptr
-=======
+        + sizeof(void *)                     /// ptr
         + sizeof(ProfileEvents::Event)       /// event
         + sizeof(ProfileEvents::Count);      /// increment
->>>>>>> 031d2802
 
     /// Write should be atomic to avoid overlaps
     /// (since recursive collect() is possible)
@@ -85,14 +74,10 @@
 
     writePODBinary(trace_type, out);
     writePODBinary(thread_id, out);
-<<<<<<< HEAD
-    writePODBinary(size, out);
-    writePODBinary(UInt64(ptr), out);
-=======
     writePODBinary(extras.size, out);
+    writePODBinary(UInt64(extras.ptr), out);
     writePODBinary(extras.event, out);
     writePODBinary(extras.increment, out);
->>>>>>> 031d2802
 
     out.next();
 }
