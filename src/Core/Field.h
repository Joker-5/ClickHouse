--- conflicted
+++ resolved
@@ -296,14 +296,11 @@
             Int256  = 25,
             Map = 26,
             UUID = 27,
-<<<<<<< HEAD
             Object = 28,
 
             // Special types for index analysis
             NegativeInfinity = 254,
             PositiveInfinity = 255,
-=======
->>>>>>> 8203bd1a
         };
 
         static const char * toString(Which which)
