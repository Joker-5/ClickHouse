#include <Common/StringUtils/StringUtils.h>
#include <Columns/ColumnTuple.h>
#include <Core/Field.h>
#include <Formats/FormatSettings.h>
#include <DataTypes/DataTypeTuple.h>
#include <DataTypes/DataTypeArray.h>
#include <DataTypes/DataTypeFactory.h>
#include <DataTypes/DataTypeOneElementTuple.h>
#include <Parsers/IAST.h>
#include <Parsers/ASTNameTypePair.h>
#include <Common/typeid_cast.h>
#include <Common/assert_cast.h>
#include <Common/quoteString.h>
#include <IO/WriteHelpers.h>
#include <IO/ReadHelpers.h>
#include <IO/WriteBufferFromString.h>
#include <IO/Operators.h>

#include <ext/map.h>
#include <ext/enumerate.h>
#include <ext/range.h>


namespace DB
{

namespace ErrorCodes
{
    extern const int BAD_ARGUMENTS;
    extern const int DUPLICATE_COLUMN;
    extern const int EMPTY_DATA_PASSED;
    extern const int LOGICAL_ERROR;
    extern const int NOT_FOUND_COLUMN_IN_BLOCK;
<<<<<<< HEAD
    extern const int ILLEGAL_COLUMN;
=======
    extern const int NUMBER_OF_ARGUMENTS_DOESNT_MATCH;
    extern const int SIZES_OF_COLUMNS_IN_TUPLE_DOESNT_MATCH;
>>>>>>> e76f7c31
}


DataTypeTuple::DataTypeTuple(const DataTypes & elems_)
    : elems(elems_), have_explicit_names(false)
{
    /// Automatically assigned names in form of '1', '2', ...
    size_t size = elems.size();
    names.resize(size);
    for (size_t i = 0; i < size; ++i)
        names[i] = toString(i + 1);
}

static std::optional<Exception> checkTupleNames(const Strings & names)
{
    std::unordered_set<String> names_set;
    for (const auto & name : names)
    {
        if (name.empty())
            return Exception("Names of tuple elements cannot be empty", ErrorCodes::BAD_ARGUMENTS);

        if (isNumericASCII(name[0]))
            return Exception("Explicitly specified names of tuple elements cannot start with digit", ErrorCodes::BAD_ARGUMENTS);

        if (!names_set.insert(name).second)
            return Exception("Names of tuple elements must be unique", ErrorCodes::DUPLICATE_COLUMN);
    }

    return {};
}

DataTypeTuple::DataTypeTuple(const DataTypes & elems_, const Strings & names_, bool serialize_names_)
    : elems(elems_), names(names_), have_explicit_names(true), serialize_names(serialize_names_)
{
    size_t size = elems.size();
    if (names.size() != size)
        throw Exception("Wrong number of names passed to constructor of DataTypeTuple", ErrorCodes::NUMBER_OF_ARGUMENTS_DOESNT_MATCH);

    if (auto exception = checkTupleNames(names))
        throw std::move(*exception);
}

bool DataTypeTuple::canBeCreatedWithNames(const Strings & names)
{
    return checkTupleNames(names) == std::nullopt;
}

std::string DataTypeTuple::doGetName() const
{
    size_t size = elems.size();
    WriteBufferFromOwnString s;

    s << "Tuple(";
    for (size_t i = 0; i < size; ++i)
    {
        if (i != 0)
            s << ", ";

        if (have_explicit_names && serialize_names)
            s << backQuoteIfNeed(names[i]) << ' ';

        s << elems[i]->getName();
    }
    s << ")";

    return s.str();
}


static inline IColumn & extractElementColumn(IColumn & column, size_t idx)
{
    return assert_cast<ColumnTuple &>(column).getColumn(idx);
}

static inline const IColumn & extractElementColumn(const IColumn & column, size_t idx)
{
    return assert_cast<const ColumnTuple &>(column).getColumn(idx);
}


void DataTypeTuple::serializeBinary(const Field & field, WriteBuffer & ostr) const
{
    const auto & tuple = get<const Tuple &>(field);
    for (const auto idx_elem : ext::enumerate(elems))
        idx_elem.second->serializeBinary(tuple[idx_elem.first], ostr);
}

void DataTypeTuple::deserializeBinary(Field & field, ReadBuffer & istr) const
{
    const size_t size = elems.size();

    Tuple tuple(size);
    for (const auto i : ext::range(0, size))
        elems[i]->deserializeBinary(tuple[i], istr);

    field = tuple;
}

void DataTypeTuple::serializeBinary(const IColumn & column, size_t row_num, WriteBuffer & ostr) const
{
    for (const auto idx_elem : ext::enumerate(elems))
        idx_elem.second->serializeBinary(extractElementColumn(column, idx_elem.first), row_num, ostr);
}


template <typename F>
static void addElementSafe(const DataTypes & elems, IColumn & column, F && impl)
{
    /// We use the assumption that tuples of zero size do not exist.
    size_t old_size = column.size();

    try
    {
        impl();

        // Check that all columns now have the same size.
        size_t new_size = column.size();
        for (auto i : ext::range(1, ext::size(elems)))
        {
            const auto & element_column = extractElementColumn(column, i);
            if (element_column.size() != new_size)
            {
                // This is not a logical error because it may work with
                // user-supplied data.
                throw Exception(ErrorCodes::SIZES_OF_COLUMNS_IN_TUPLE_DOESNT_MATCH,
                    "Cannot read a tuple because not all elements are present");
            }
        }
    }
    catch (...)
    {
        for (const auto & i : ext::range(0, ext::size(elems)))
        {
            auto & element_column = extractElementColumn(column, i);
            if (element_column.size() > old_size)
                element_column.popBack(1);
        }

        throw;
    }
}


void DataTypeTuple::deserializeBinary(IColumn & column, ReadBuffer & istr) const
{
    addElementSafe(elems, column, [&]
    {
        for (const auto & i : ext::range(0, ext::size(elems)))
            elems[i]->deserializeBinary(extractElementColumn(column, i), istr);
    });
}

void DataTypeTuple::serializeText(const IColumn & column, size_t row_num, WriteBuffer & ostr, const FormatSettings & settings) const
{
    writeChar('(', ostr);
    for (const auto i : ext::range(0, ext::size(elems)))
    {
        if (i != 0)
            writeChar(',', ostr);
        elems[i]->serializeAsTextQuoted(extractElementColumn(column, i), row_num, ostr, settings);
    }
    writeChar(')', ostr);
}

void DataTypeTuple::deserializeText(IColumn & column, ReadBuffer & istr, const FormatSettings & settings) const
{
    const size_t size = elems.size();
    assertChar('(', istr);

    addElementSafe(elems, column, [&]
    {
        for (const auto i : ext::range(0, size))
        {
            skipWhitespaceIfAny(istr);
            if (i != 0)
            {
                assertChar(',', istr);
                skipWhitespaceIfAny(istr);
            }
            elems[i]->deserializeAsTextQuoted(extractElementColumn(column, i), istr, settings);
        }
    });

    // Special format for one element tuple (1,)
    if (1 == elems.size())
    {
        skipWhitespaceIfAny(istr);
        // Allow both (1) and (1,)
        checkChar(',', istr);
    }
    skipWhitespaceIfAny(istr);
    assertChar(')', istr);
}

void DataTypeTuple::serializeTextJSON(const IColumn & column, size_t row_num, WriteBuffer & ostr, const FormatSettings & settings) const
{
    if (settings.json.named_tuples_as_objects
        && have_explicit_names)
    {
        writeChar('{', ostr);
        for (const auto i : ext::range(0, ext::size(elems)))
        {
            if (i != 0)
            {
                writeChar(',', ostr);
            }
            writeJSONString(names[i], ostr, settings);
            writeChar(':', ostr);
            elems[i]->serializeAsTextJSON(extractElementColumn(column, i), row_num, ostr, settings);
        }
        writeChar('}', ostr);
    }
    else
    {
        writeChar('[', ostr);
        for (const auto i : ext::range(0, ext::size(elems)))
        {
            if (i != 0)
                writeChar(',', ostr);
            elems[i]->serializeAsTextJSON(extractElementColumn(column, i), row_num, ostr, settings);
        }
        writeChar(']', ostr);
    }
}

void DataTypeTuple::deserializeTextJSON(IColumn & column, ReadBuffer & istr, const FormatSettings & settings) const
{
    if (settings.json.named_tuples_as_objects
        && have_explicit_names)
    {
        skipWhitespaceIfAny(istr);
        assertChar('{', istr);
        skipWhitespaceIfAny(istr);

        addElementSafe(elems, column, [&]
        {
            // Require all elements but in arbitrary order.
            for (auto i : ext::range(0, ext::size(elems)))
            {
                if (i > 0)
                {
                    skipWhitespaceIfAny(istr);
                    assertChar(',', istr);
                    skipWhitespaceIfAny(istr);
                }

                std::string name;
                readDoubleQuotedString(name, istr);
                skipWhitespaceIfAny(istr);
                assertChar(':', istr);
                skipWhitespaceIfAny(istr);

                const size_t element_pos = getPositionByName(name);
                auto & element_column = extractElementColumn(column, element_pos);
                elems[element_pos]->deserializeAsTextJSON(element_column, istr, settings);
            }
        });

        skipWhitespaceIfAny(istr);
        assertChar('}', istr);
    }
    else
    {
        const size_t size = elems.size();
        assertChar('[', istr);

        addElementSafe(elems, column, [&]
        {
            for (const auto i : ext::range(0, size))
            {
                skipWhitespaceIfAny(istr);
                if (i != 0)
                {
                    assertChar(',', istr);
                    skipWhitespaceIfAny(istr);
                }
                elems[i]->deserializeAsTextJSON(extractElementColumn(column, i), istr, settings);
            }
        });

        skipWhitespaceIfAny(istr);
        assertChar(']', istr);
    }
}

void DataTypeTuple::serializeTextXML(const IColumn & column, size_t row_num, WriteBuffer & ostr, const FormatSettings & settings) const
{
    writeCString("<tuple>", ostr);
    for (const auto i : ext::range(0, ext::size(elems)))
    {
        writeCString("<elem>", ostr);
        elems[i]->serializeAsTextXML(extractElementColumn(column, i), row_num, ostr, settings);
        writeCString("</elem>", ostr);
    }
    writeCString("</tuple>", ostr);
}

void DataTypeTuple::serializeTextCSV(const IColumn & column, size_t row_num, WriteBuffer & ostr, const FormatSettings & settings) const
{
    for (const auto i : ext::range(0, ext::size(elems)))
    {
        if (i != 0)
            writeChar(',', ostr);
        elems[i]->serializeAsTextCSV(extractElementColumn(column, i), row_num, ostr, settings);
    }
}

void DataTypeTuple::deserializeTextCSV(IColumn & column, ReadBuffer & istr, const FormatSettings & settings) const
{
    addElementSafe(elems, column, [&]
    {
        const size_t size = elems.size();
        for (const auto i : ext::range(0, size))
        {
            if (i != 0)
            {
                skipWhitespaceIfAny(istr);
                assertChar(settings.csv.delimiter, istr);
                skipWhitespaceIfAny(istr);
            }
            elems[i]->deserializeAsTextCSV(extractElementColumn(column, i), istr, settings);
        }
    });
}

void DataTypeTuple::enumerateStreamsImpl(const StreamCallback & callback, SubstreamPath & path) const
{
    path.push_back(Substream::TupleElement);
    for (const auto i : ext::range(0, ext::size(elems)))
    {
        path.back().tuple_element_name = names[i];
        elems[i]->enumerateStreams(callback, path);
    }
    path.pop_back();
}

struct SerializeBinaryBulkStateTuple : public IDataType::SerializeBinaryBulkState
{
    std::vector<IDataType::SerializeBinaryBulkStatePtr> states;
};

struct DeserializeBinaryBulkStateTuple : public IDataType::DeserializeBinaryBulkState
{
    std::vector<IDataType::DeserializeBinaryBulkStatePtr> states;
};

static SerializeBinaryBulkStateTuple * checkAndGetTupleSerializeState(IDataType::SerializeBinaryBulkStatePtr & state)
{
    if (!state)
        throw Exception("Got empty state for DataTypeTuple.", ErrorCodes::LOGICAL_ERROR);

    auto * tuple_state = typeid_cast<SerializeBinaryBulkStateTuple *>(state.get());
    if (!tuple_state)
    {
        auto & state_ref = *state;
        throw Exception("Invalid SerializeBinaryBulkState for DataTypeTuple. Expected: "
                        + demangle(typeid(SerializeBinaryBulkStateTuple).name()) + ", got "
                        + demangle(typeid(state_ref).name()), ErrorCodes::LOGICAL_ERROR);
    }

    return tuple_state;
}

static DeserializeBinaryBulkStateTuple * checkAndGetTupleDeserializeState(IDataType::DeserializeBinaryBulkStatePtr & state)
{
    if (!state)
        throw Exception("Got empty state for DataTypeTuple.", ErrorCodes::LOGICAL_ERROR);

    auto * tuple_state = typeid_cast<DeserializeBinaryBulkStateTuple *>(state.get());
    if (!tuple_state)
    {
        auto & state_ref = *state;
        throw Exception("Invalid DeserializeBinaryBulkState for DataTypeTuple. Expected: "
                        + demangle(typeid(DeserializeBinaryBulkStateTuple).name()) + ", got "
                        + demangle(typeid(state_ref).name()), ErrorCodes::LOGICAL_ERROR);
    }

    return tuple_state;
}

void DataTypeTuple::serializeBinaryBulkStatePrefixImpl(
    SerializeBinaryBulkSettings & settings,
    SerializeBinaryBulkStatePtr & state) const
{
    auto tuple_state = std::make_shared<SerializeBinaryBulkStateTuple>();
    tuple_state->states.resize(elems.size());

    settings.path.push_back(Substream::TupleElement);
    for (size_t i = 0; i < elems.size(); ++i)
    {
        settings.path.back().tuple_element_name = names[i];
        elems[i]->serializeBinaryBulkStatePrefix(settings, tuple_state->states[i]);
    }
    settings.path.pop_back();

    state = std::move(tuple_state);
}

void DataTypeTuple::serializeBinaryBulkStateSuffixImpl(
    SerializeBinaryBulkSettings & settings,
    SerializeBinaryBulkStatePtr & state) const
{
    auto * tuple_state = checkAndGetTupleSerializeState(state);

    settings.path.push_back(Substream::TupleElement);
    for (size_t i = 0; i < elems.size(); ++i)
    {
        settings.path.back().tuple_element_name = names[i];
        elems[i]->serializeBinaryBulkStateSuffix(settings, tuple_state->states[i]);
    }
    settings.path.pop_back();
}

void DataTypeTuple::deserializeBinaryBulkStatePrefixImpl(
        DeserializeBinaryBulkSettings & settings,
        DeserializeBinaryBulkStatePtr & state) const
{
    auto tuple_state = std::make_shared<DeserializeBinaryBulkStateTuple>();
    tuple_state->states.resize(elems.size());

    settings.path.push_back(Substream::TupleElement);
    for (size_t i = 0; i < elems.size(); ++i)
    {
        settings.path.back().tuple_element_name = names[i];
        elems[i]->deserializeBinaryBulkStatePrefix(settings, tuple_state->states[i]);
    }
    settings.path.pop_back();

    state = std::move(tuple_state);
}

void DataTypeTuple::serializeBinaryBulkWithMultipleStreamsImpl(
    const IColumn & column,
    size_t offset,
    size_t limit,
    SerializeBinaryBulkSettings & settings,
    SerializeBinaryBulkStatePtr & state) const
{
    auto * tuple_state = checkAndGetTupleSerializeState(state);

    settings.path.push_back(Substream::TupleElement);
    for (const auto i : ext::range(0, ext::size(elems)))
    {
        settings.path.back().tuple_element_name = names[i];
        const auto & element_col = extractElementColumn(column, i);
        elems[i]->serializeBinaryBulkWithMultipleStreams(element_col, offset, limit, settings, tuple_state->states[i]);
    }
    settings.path.pop_back();
}

void DataTypeTuple::deserializeBinaryBulkWithMultipleStreamsImpl(
    IColumn & column,
    size_t limit,
    DeserializeBinaryBulkSettings & settings,
    DeserializeBinaryBulkStatePtr & state,
    SubstreamsCache * cache) const
{
    auto * tuple_state = checkAndGetTupleDeserializeState(state);
    auto & column_tuple = assert_cast<ColumnTuple &>(column);

    settings.path.push_back(Substream::TupleElement);
    settings.avg_value_size_hint = 0;
    for (const auto i : ext::range(0, ext::size(elems)))
    {
        settings.path.back().tuple_element_name = names[i];
        elems[i]->deserializeBinaryBulkWithMultipleStreams(column_tuple.getColumnPtr(i), limit, settings, tuple_state->states[i], cache);
    }
    settings.path.pop_back();
}

void DataTypeTuple::serializeProtobuf(const IColumn & column, size_t row_num, ProtobufWriter & protobuf, size_t & value_index) const
{
    for (; value_index < elems.size(); ++value_index)
    {
        size_t stored = 0;
        elems[value_index]->serializeProtobuf(extractElementColumn(column, value_index), row_num, protobuf, stored);
        if (!stored)
            break;
    }
}

void DataTypeTuple::deserializeProtobuf(IColumn & column, ProtobufReader & protobuf, bool allow_add_row, bool & row_added) const
{
    row_added = false;
    bool all_elements_get_row = true;
    addElementSafe(elems, column, [&]
    {
        for (const auto & i : ext::range(0, ext::size(elems)))
        {
            bool element_row_added;
            elems[i]->deserializeProtobuf(extractElementColumn(column, i), protobuf, allow_add_row, element_row_added);
            all_elements_get_row &= element_row_added;
        }
    });
    row_added = all_elements_get_row;
}

MutableColumnPtr DataTypeTuple::createColumn() const
{
    size_t size = elems.size();
    MutableColumns tuple_columns(size);
    for (size_t i = 0; i < size; ++i)
        tuple_columns[i] = elems[i]->createColumn();
    return ColumnTuple::create(std::move(tuple_columns));
}

Field DataTypeTuple::getDefault() const
{
    return Tuple(ext::map<Tuple>(elems, [] (const DataTypePtr & elem) { return elem->getDefault(); }));
}

void DataTypeTuple::insertDefaultInto(IColumn & column) const
{
    addElementSafe(elems, column, [&]
    {
        for (const auto & i : ext::range(0, ext::size(elems)))
            elems[i]->insertDefaultInto(extractElementColumn(column, i));
    });
}

bool DataTypeTuple::equals(const IDataType & rhs) const
{
    if (typeid(rhs) != typeid(*this))
        return false;

    const DataTypeTuple & rhs_tuple = static_cast<const DataTypeTuple &>(rhs);

    size_t size = elems.size();
    if (size != rhs_tuple.elems.size())
        return false;

    for (size_t i = 0; i < size; ++i)
        if (!elems[i]->equals(*rhs_tuple.elems[i]))
            return false;

    return true;
}


size_t DataTypeTuple::getPositionByName(const String & name) const
{
    size_t size = elems.size();
    for (size_t i = 0; i < size; ++i)
        if (names[i] == name)
            return i;
    throw Exception("Tuple doesn't have element with name '" + name + "'", ErrorCodes::NOT_FOUND_COLUMN_IN_BLOCK);
}


bool DataTypeTuple::textCanContainOnlyValidUTF8() const
{
    return std::all_of(elems.begin(), elems.end(), [](auto && elem) { return elem->textCanContainOnlyValidUTF8(); });
}

bool DataTypeTuple::haveMaximumSizeOfValue() const
{
    return std::all_of(elems.begin(), elems.end(), [](auto && elem) { return elem->haveMaximumSizeOfValue(); });
}

bool DataTypeTuple::isComparable() const
{
    return std::all_of(elems.begin(), elems.end(), [](auto && elem) { return elem->isComparable(); });
}

size_t DataTypeTuple::getMaximumSizeOfValueInMemory() const
{
    size_t res = 0;
    for (const auto & elem : elems)
        res += elem->getMaximumSizeOfValueInMemory();
    return res;
}

size_t DataTypeTuple::getSizeOfValueInMemory() const
{
    size_t res = 0;
    for (const auto & elem : elems)
        res += elem->getSizeOfValueInMemory();
    return res;
}

DataTypePtr DataTypeTuple::tryGetSubcolumnType(const String & subcolumn_name) const
{
    for (size_t i = 0; i < names.size(); ++i)
    {
        if (startsWith(subcolumn_name, names[i]))
        {
            size_t name_length = names[i].size();
            DataTypePtr subcolumn_type;
            if (subcolumn_name.size() == name_length)
                subcolumn_type = elems[i];
            else if (subcolumn_name[name_length] == '.')
                subcolumn_type = elems[i]->tryGetSubcolumnType(subcolumn_name.substr(name_length + 1));

            if (subcolumn_type)
                return createOneElementTuple(std::move(subcolumn_type), names[i]);
        }
    }

    return nullptr;
}

MutableColumnPtr DataTypeTuple::getSubcolumn(const String & subcolumn_name, IColumn & column) const
{
    for (size_t i = 0; i < names.size(); ++i)
    {
        if (startsWith(subcolumn_name, names[i]))
        {
            size_t name_length = names[i].size();
            auto & subcolumn = extractElementColumn(column, i);

            if (subcolumn_name.size() == name_length)
                return subcolumn.assumeMutable();

            if (subcolumn_name[name_length] == '.')
                return elems[i]->getSubcolumn(subcolumn_name.substr(name_length + 1), subcolumn);
        }
    }

    throw Exception(ErrorCodes::ILLEGAL_COLUMN, "There is no subcolumn {} in type {}", subcolumn_name, getName());
}


static DataTypePtr create(const ASTPtr & arguments)
{
    if (!arguments || arguments->children.empty())
        throw Exception("Tuple cannot be empty", ErrorCodes::EMPTY_DATA_PASSED);

    DataTypes nested_types;
    nested_types.reserve(arguments->children.size());

    Strings names;
    names.reserve(arguments->children.size());

    for (const ASTPtr & child : arguments->children)
    {
        if (const auto * name_and_type_pair = child->as<ASTNameTypePair>())
        {
            nested_types.emplace_back(DataTypeFactory::instance().get(name_and_type_pair->type));
            names.emplace_back(name_and_type_pair->name);
        }
        else
            nested_types.emplace_back(DataTypeFactory::instance().get(child));
    }

    if (names.empty())
        return std::make_shared<DataTypeTuple>(nested_types);
    else if (names.size() != nested_types.size())
        throw Exception("Names are specified not for all elements of Tuple type", ErrorCodes::BAD_ARGUMENTS);
    else
        return std::make_shared<DataTypeTuple>(nested_types, names);
}


void registerDataTypeTuple(DataTypeFactory & factory)
{
    factory.registerDataType("Tuple", create);
}

}<|MERGE_RESOLUTION|>--- conflicted
+++ resolved
@@ -31,12 +31,9 @@
     extern const int EMPTY_DATA_PASSED;
     extern const int LOGICAL_ERROR;
     extern const int NOT_FOUND_COLUMN_IN_BLOCK;
-<<<<<<< HEAD
     extern const int ILLEGAL_COLUMN;
-=======
     extern const int NUMBER_OF_ARGUMENTS_DOESNT_MATCH;
     extern const int SIZES_OF_COLUMNS_IN_TUPLE_DOESNT_MATCH;
->>>>>>> e76f7c31
 }
 
 
