--- conflicted
+++ resolved
@@ -654,7 +654,7 @@
     sources_info->hive_metastore_client = hive_metastore_client;
     sources_info->partition_name_types = partition_name_types;
 
-    const auto & header_block = metadata_snapshot->getSampleBlock();
+    const auto & header_block = storage_snapshot->metadata->getSampleBlock();
     Block sample_block;
     for (const auto & column : column_names)
     {
@@ -678,11 +678,7 @@
             hdfs_namenode_url,
             format_name,
             compression_method,
-<<<<<<< HEAD
-            storage_snapshot->metadata->getSampleBlock(),
-=======
             sample_block,
->>>>>>> b13b415d
             context_,
             max_block_size,
             text_input_field_names));
