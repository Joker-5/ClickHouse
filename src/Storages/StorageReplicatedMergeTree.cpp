--- conflicted
+++ resolved
@@ -3500,16 +3500,11 @@
     {
         queue.initialize(getDataParts());
 
-<<<<<<< HEAD
-        data_parts_exchange_endpoint = std::make_shared<DataPartsExchange::Service>(*this);
-        data_parts_exchange_endpoint->setZooKeeper(tryGetZooKeeper(), zookeeper_path, replica_name);
-        global_context.getInterserverIOHandler().addEndpoint(data_parts_exchange_endpoint->getId(replica_path), data_parts_exchange_endpoint);
-=======
         InterserverIOEndpointPtr data_parts_exchange_ptr = std::make_shared<DataPartsExchange::Service>(*this);
         [[maybe_unused]] auto prev_ptr = std::atomic_exchange(&data_parts_exchange_endpoint, data_parts_exchange_ptr);
         assert(prev_ptr == nullptr);
+        data_parts_exchange_ptr->setZooKeeper(tryGetZooKeeper(), zookeeper_path, replica_name);
         global_context.getInterserverIOHandler().addEndpoint(data_parts_exchange_ptr->getId(replica_path), data_parts_exchange_ptr);
->>>>>>> 268c8052
 
         /// In this thread replica will be activated.
         restarting_thread.start();
