#include <Core/Defines.h>

#include <Common/FieldVisitors.h>
#include <Common/Macros.h>
#include <Common/StringUtils/StringUtils.h>
#include <Common/ThreadPool.h>
#include <Common/ZooKeeper/KeeperException.h>
#include <Common/ZooKeeper/Types.h>
#include <Common/escapeForFileName.h>
#include <Common/formatReadable.h>
#include <Common/thread_local_rng.h>
#include <Common/typeid_cast.h>

#include <Storages/AlterCommands.h>
#include <Storages/PartitionCommands.h>
#include <Storages/ColumnsDescription.h>
#include <Storages/StorageReplicatedMergeTree.h>
#include <Storages/MergeTree/IMergeTreeDataPart.h>
#include <Storages/MergeTree/MergeList.h>
#include <Storages/MergeTree/PartitionPruner.h>
#include <Storages/MergeTree/ReplicatedMergeTreeTableMetadata.h>
#include <Storages/MergeTree/ReplicatedMergeTreeBlockOutputStream.h>
#include <Storages/MergeTree/ReplicatedMergeTreeQuorumEntry.h>
#include <Storages/MergeTree/ReplicatedMergeTreeMutationEntry.h>
#include <Storages/MergeTree/ReplicatedMergeTreeAddress.h>
#include <Storages/MergeTree/ReplicatedMergeTreeQuorumAddedParts.h>
#include <Storages/MergeTree/ReplicatedMergeTreePartHeader.h>
#include <Storages/VirtualColumnUtils.h>
#include <Storages/MergeTree/MergeTreeReaderCompact.h>


#include <Databases/IDatabase.h>
#include <Databases/DatabaseOnDisk.h>

#include <Parsers/formatAST.h>
#include <Parsers/ASTDropQuery.h>
#include <Parsers/ASTOptimizeQuery.h>
#include <Parsers/ASTLiteral.h>
#include <Parsers/queryToString.h>
#include <Parsers/ASTCheckQuery.h>
#include <Parsers/ASTSetQuery.h>

#include <Processors/QueryPlan/BuildQueryPipelineSettings.h>
#include <Processors/QueryPlan/Optimizations/QueryPlanOptimizationSettings.h>

#include <IO/ReadBufferFromString.h>
#include <IO/Operators.h>
#include <IO/ConnectionTimeouts.h>
#include <IO/ConnectionTimeoutsContext.h>

#include <Interpreters/InterpreterAlterQuery.h>
#include <Interpreters/PartLog.h>
#include <Interpreters/Context.h>
#include <Interpreters/DDLTask.h>
#include <Interpreters/InterserverCredentials.h>

#include <DataStreams/RemoteBlockInputStream.h>
#include <DataStreams/copyData.h>

#include <Poco/DirectoryIterator.h>

#include <ext/range.h>
#include <ext/scope_guard.h>
#include <ext/scope_guard_safe.h>

#include <ctime>
#include <thread>
#include <future>
#include <filesystem>

#include <boost/algorithm/string/join.hpp>

namespace fs = std::filesystem;

namespace ProfileEvents
{
    extern const Event ReplicatedPartMerges;
    extern const Event ReplicatedPartMutations;
    extern const Event ReplicatedPartFailedFetches;
    extern const Event ReplicatedPartFetchesOfMerged;
    extern const Event ObsoleteReplicatedParts;
    extern const Event ReplicatedPartFetches;
    extern const Event DataAfterMergeDiffersFromReplica;
    extern const Event DataAfterMutationDiffersFromReplica;
    extern const Event CreatedLogEntryForMerge;
    extern const Event NotCreatedLogEntryForMerge;
    extern const Event CreatedLogEntryForMutation;
    extern const Event NotCreatedLogEntryForMutation;
}

namespace CurrentMetrics
{
    extern const Metric BackgroundFetchesPoolTask;
}

namespace DB
{

namespace ErrorCodes
{
    extern const int CANNOT_READ_ALL_DATA;
    extern const int NOT_IMPLEMENTED;
    extern const int NO_ZOOKEEPER;
    extern const int INCORRECT_DATA;
    extern const int INCOMPATIBLE_COLUMNS;
    extern const int REPLICA_IS_ALREADY_EXIST;
    extern const int NO_REPLICA_HAS_PART;
    extern const int LOGICAL_ERROR;
    extern const int TOO_MANY_UNEXPECTED_DATA_PARTS;
    extern const int ABORTED;
    extern const int REPLICA_IS_NOT_IN_QUORUM;
    extern const int TABLE_IS_READ_ONLY;
    extern const int NOT_FOUND_NODE;
    extern const int NO_ACTIVE_REPLICAS;
    extern const int NOT_A_LEADER;
    extern const int TABLE_WAS_NOT_DROPPED;
    extern const int PARTITION_ALREADY_EXISTS;
    extern const int TOO_MANY_RETRIES_TO_FETCH_PARTS;
    extern const int RECEIVED_ERROR_FROM_REMOTE_IO_SERVER;
    extern const int PARTITION_DOESNT_EXIST;
    extern const int UNFINISHED;
    extern const int RECEIVED_ERROR_TOO_MANY_REQUESTS;
    extern const int TOO_MANY_FETCHES;
    extern const int BAD_DATA_PART_NAME;
    extern const int PART_IS_TEMPORARILY_LOCKED;
    extern const int CANNOT_ASSIGN_OPTIMIZE;
    extern const int KEEPER_EXCEPTION;
    extern const int ALL_REPLICAS_LOST;
    extern const int REPLICA_STATUS_CHANGED;
    extern const int CANNOT_ASSIGN_ALTER;
    extern const int DIRECTORY_ALREADY_EXISTS;
    extern const int ILLEGAL_TYPE_OF_ARGUMENT;
    extern const int UNKNOWN_POLICY;
    extern const int NO_SUCH_DATA_PART;
    extern const int INTERSERVER_SCHEME_DOESNT_MATCH;
    extern const int DUPLICATE_DATA_PART;
}

namespace ActionLocks
{
    extern const StorageActionBlockType PartsMerge;
    extern const StorageActionBlockType PartsFetch;
    extern const StorageActionBlockType PartsSend;
    extern const StorageActionBlockType ReplicationQueue;
    extern const StorageActionBlockType PartsTTLMerge;
    extern const StorageActionBlockType PartsMove;
}


static const auto QUEUE_UPDATE_ERROR_SLEEP_MS        = 1 * 1000;
static const auto MERGE_SELECTING_SLEEP_MS           = 5 * 1000;
static const auto MUTATIONS_FINALIZING_SLEEP_MS      = 1 * 1000;
static const auto MUTATIONS_FINALIZING_IDLE_SLEEP_MS = 5 * 1000;


std::atomic_uint StorageReplicatedMergeTree::total_fetches {0};


void StorageReplicatedMergeTree::setZooKeeper()
{
    /// Every ReplicatedMergeTree table is using only one ZooKeeper session.
    /// But if several ReplicatedMergeTree tables are using different
    /// ZooKeeper sessions, some queries like ATTACH PARTITION FROM may have
    /// strange effects. So we always use only one session for all tables.
    /// (excluding auxiliary zookeepers)

    std::lock_guard lock(current_zookeeper_mutex);
    if (zookeeper_name == default_zookeeper_name)
    {
        current_zookeeper = getContext()->getZooKeeper();
    }
    else
    {
        current_zookeeper = getContext()->getAuxiliaryZooKeeper(zookeeper_name);
    }
}

zkutil::ZooKeeperPtr StorageReplicatedMergeTree::tryGetZooKeeper() const
{
    std::lock_guard lock(current_zookeeper_mutex);
    return current_zookeeper;
}

zkutil::ZooKeeperPtr StorageReplicatedMergeTree::getZooKeeper() const
{
    auto res = tryGetZooKeeper();
    if (!res)
        throw Exception("Cannot get ZooKeeper", ErrorCodes::NO_ZOOKEEPER);
    return res;
}

static std::string normalizeZooKeeperPath(std::string zookeeper_path)
{
    if (!zookeeper_path.empty() && zookeeper_path.back() == '/')
        zookeeper_path.resize(zookeeper_path.size() - 1);
    /// If zookeeper chroot prefix is used, path should start with '/', because chroot concatenates without it.
    if (!zookeeper_path.empty() && zookeeper_path.front() != '/')
        zookeeper_path = "/" + zookeeper_path;

    return zookeeper_path;
}

static String extractZooKeeperName(const String & path)
{
    if (path.empty())
        throw Exception("ZooKeeper path should not be empty", ErrorCodes::ILLEGAL_TYPE_OF_ARGUMENT);
    auto pos = path.find(':');
    if (pos != String::npos)
    {
        auto zookeeper_name = path.substr(0, pos);
        if (zookeeper_name.empty())
            throw Exception("Zookeeper path should start with '/' or '<auxiliary_zookeeper_name>:/'", ErrorCodes::ILLEGAL_TYPE_OF_ARGUMENT);
        return zookeeper_name;
    }
    static constexpr auto default_zookeeper_name = "default";
    return default_zookeeper_name;
}

static String extractZooKeeperPath(const String & path)
{
    if (path.empty())
        throw Exception("ZooKeeper path should not be empty", ErrorCodes::ILLEGAL_TYPE_OF_ARGUMENT);
    auto pos = path.find(':');
    if (pos != String::npos)
    {
        return normalizeZooKeeperPath(path.substr(pos + 1, String::npos));
    }
    return normalizeZooKeeperPath(path);
}

StorageReplicatedMergeTree::StorageReplicatedMergeTree(
    const String & zookeeper_path_,
    const String & replica_name_,
    bool attach,
    const StorageID & table_id_,
    const String & relative_data_path_,
    const StorageInMemoryMetadata & metadata_,
    ContextPtr context_,
    const String & date_column_name,
    const MergingParams & merging_params_,
    std::unique_ptr<MergeTreeSettings> settings_,
    bool has_force_restore_data_flag,
    bool allow_renaming_)
    : MergeTreeData(table_id_,
                    relative_data_path_,
                    metadata_,
                    context_,
                    date_column_name,
                    merging_params_,
                    std::move(settings_),
                    true,                   /// require_part_metadata
                    attach,
                    [this] (const std::string & name) { enqueuePartForCheck(name); })
    , zookeeper_name(extractZooKeeperName(zookeeper_path_))
    , zookeeper_path(extractZooKeeperPath(zookeeper_path_))
    , replica_name(replica_name_)
    , replica_path(zookeeper_path + "/replicas/" + replica_name_)
    , reader(*this)
    , writer(*this)
    , merger_mutator(*this, getContext()->getSettingsRef().background_pool_size)
    , merge_strategy_picker(*this)
    , queue(*this, merge_strategy_picker)
    , fetcher(*this)
    , background_executor(*this, getContext())
    , background_moves_executor(*this, getContext())
    , cleanup_thread(*this)
    , part_check_thread(*this)
    , restarting_thread(*this)
    , allow_renaming(allow_renaming_)
    , replicated_fetches_pool_size(getContext()->getSettingsRef().background_fetches_pool_size)
{
    queue_updating_task = getContext()->getSchedulePool().createTask(
        getStorageID().getFullTableName() + " (StorageReplicatedMergeTree::queueUpdatingTask)", [this]{ queueUpdatingTask(); });

    mutations_updating_task = getContext()->getSchedulePool().createTask(
        getStorageID().getFullTableName() + " (StorageReplicatedMergeTree::mutationsUpdatingTask)", [this]{ mutationsUpdatingTask(); });

    merge_selecting_task = getContext()->getSchedulePool().createTask(
        getStorageID().getFullTableName() + " (StorageReplicatedMergeTree::mergeSelectingTask)", [this] { mergeSelectingTask(); });

    /// Will be activated if we win leader election.
    merge_selecting_task->deactivate();

    mutations_finalizing_task = getContext()->getSchedulePool().createTask(
        getStorageID().getFullTableName() + " (StorageReplicatedMergeTree::mutationsFinalizingTask)", [this] { mutationsFinalizingTask(); });

    if (getContext()->hasZooKeeper() || getContext()->hasAuxiliaryZooKeeper(zookeeper_name))
    {
        /// It's possible for getZooKeeper() to timeout if  zookeeper host(s) can't
        /// be reached. In such cases Poco::Exception is thrown after a connection
        /// timeout - refer to src/Common/ZooKeeper/ZooKeeperImpl.cpp:866 for more info.
        ///
        /// Side effect of this is that the CreateQuery gets interrupted and it exits.
        /// But the data Directories for the tables being created aren't cleaned up.
        /// This unclean state will hinder table creation on any retries and will
        /// complain that the Directory for table already exists.
        ///
        /// To achieve a clean state on failed table creations, catch this error and
        /// call dropIfEmpty() method only if the operation isn't ATTACH then proceed
        /// throwing the exception. Without this, the Directory for the tables need
        /// to be manually deleted before retrying the CreateQuery.
        try
        {
            if (zookeeper_name == default_zookeeper_name)
            {
                current_zookeeper = getContext()->getZooKeeper();
            }
            else
            {
                current_zookeeper = getContext()->getAuxiliaryZooKeeper(zookeeper_name);
            }
        }
        catch (...)
        {
            if (!attach)
                dropIfEmpty();
            throw;
        }
    }

    bool skip_sanity_checks = false;

    if (current_zookeeper && current_zookeeper->exists(replica_path + "/flags/force_restore_data"))
    {
        skip_sanity_checks = true;
        current_zookeeper->remove(replica_path + "/flags/force_restore_data");

        LOG_WARNING(log, "Skipping the limits on severity of changes to data parts and columns (flag {}/flags/force_restore_data).", replica_path);
    }
    else if (has_force_restore_data_flag)
    {
        skip_sanity_checks = true;

        LOG_WARNING(log, "Skipping the limits on severity of changes to data parts and columns (flag force_restore_data).");
    }

    loadDataParts(skip_sanity_checks);

    if (!current_zookeeper)
    {
        if (!attach)
        {
            dropIfEmpty();
            throw Exception("Can't create replicated table without ZooKeeper", ErrorCodes::NO_ZOOKEEPER);
        }

        /// Do not activate the replica. It will be readonly.
        LOG_ERROR(log, "No ZooKeeper: table will be in readonly mode.");
        is_readonly = true;
        return;
    }

    if (attach && !current_zookeeper->exists(zookeeper_path + "/metadata"))
    {
        LOG_WARNING(log, "No metadata in ZooKeeper: table will be in readonly mode.");
        is_readonly = true;
        has_metadata_in_zookeeper = false;
        return;
    }

    auto metadata_snapshot = getInMemoryMetadataPtr();

    if (!attach)
    {
        if (!getDataParts().empty())
            throw Exception("Data directory for table already containing data parts"
                " - probably it was unclean DROP table or manual intervention."
                " You must either clear directory by hand or use ATTACH TABLE"
                " instead of CREATE TABLE if you need to use that parts.", ErrorCodes::INCORRECT_DATA);

        try
        {
            bool is_first_replica = createTableIfNotExists(metadata_snapshot);

            try
            {
                /// NOTE If it's the first replica, these requests to ZooKeeper look redundant, we already know everything.

                /// We have to check granularity on other replicas. If it's fixed we
                /// must create our new replica with fixed granularity and store this
                /// information in /replica/metadata.
                other_replicas_fixed_granularity = checkFixedGranualrityInZookeeper();

                checkTableStructure(zookeeper_path, metadata_snapshot);

                Coordination::Stat metadata_stat;
                current_zookeeper->get(zookeeper_path + "/metadata", &metadata_stat);
                metadata_version = metadata_stat.version;
            }
            catch (Coordination::Exception & e)
            {
                if (!is_first_replica && e.code == Coordination::Error::ZNONODE)
                    throw Exception("Table " + zookeeper_path + " was suddenly removed.", ErrorCodes::ALL_REPLICAS_LOST);
                else
                    throw;
            }

            if (!is_first_replica)
                createReplica(metadata_snapshot);
        }
        catch (...)
        {
            /// If replica was not created, rollback creation of data directory.
            dropIfEmpty();
            throw;
        }
    }
    else
    {
        /// In old tables this node may missing or be empty
        String replica_metadata;
        bool replica_metadata_exists = current_zookeeper->tryGet(replica_path + "/metadata", replica_metadata);
        if (!replica_metadata_exists || replica_metadata.empty())
        {
            /// We have to check shared node granularity before we create ours.
            other_replicas_fixed_granularity = checkFixedGranualrityInZookeeper();
            ReplicatedMergeTreeTableMetadata current_metadata(*this, metadata_snapshot);
            current_zookeeper->createOrUpdate(replica_path + "/metadata", current_metadata.toString(), zkutil::CreateMode::Persistent);
        }

        checkTableStructure(replica_path, metadata_snapshot);
        checkParts(skip_sanity_checks);

        if (current_zookeeper->exists(replica_path + "/metadata_version"))
        {
            metadata_version = parse<int>(current_zookeeper->get(replica_path + "/metadata_version"));
        }
        else
        {
            /// This replica was created with old clickhouse version, so we have
            /// to take version of global node. If somebody will alter our
            /// table, then we will fill /metadata_version node in zookeeper.
            /// Otherwise on the next restart we can again use version from
            /// shared metadata node because it was not changed.
            Coordination::Stat metadata_stat;
            current_zookeeper->get(zookeeper_path + "/metadata", &metadata_stat);
            metadata_version = metadata_stat.version;
        }
        /// Temporary directories contain untinalized results of Merges or Fetches (after forced restart)
        ///  and don't allow to reinitialize them, so delete each of them immediately
        clearOldTemporaryDirectories(0);
        clearOldWriteAheadLogs();
    }

    createNewZooKeeperNodes();
}


bool StorageReplicatedMergeTree::checkFixedGranualrityInZookeeper()
{
    auto zookeeper = getZooKeeper();
    String metadata_str = zookeeper->get(zookeeper_path + "/metadata");
    auto metadata_from_zk = ReplicatedMergeTreeTableMetadata::parse(metadata_str);
    return metadata_from_zk.index_granularity_bytes == 0;
}


void StorageReplicatedMergeTree::waitMutationToFinishOnReplicas(
    const Strings & replicas, const String & mutation_id) const
{
    if (replicas.empty())
        return;


    std::set<String> inactive_replicas;
    for (const String & replica : replicas)
    {
        LOG_DEBUG(log, "Waiting for {} to apply mutation {}", replica, mutation_id);
        zkutil::EventPtr wait_event = std::make_shared<Poco::Event>();

        while (!partial_shutdown_called)
        {
            /// Mutation maybe killed or whole replica was deleted.
            /// Wait event will unblock at this moment.
            Coordination::Stat exists_stat;
            if (!getZooKeeper()->exists(zookeeper_path + "/mutations/" + mutation_id, &exists_stat, wait_event))
            {
                throw Exception(ErrorCodes::UNFINISHED, "Mutation {} was killed, manually removed or table was dropped", mutation_id);
            }

            auto zookeeper = getZooKeeper();
            /// Replica could be inactive.
            if (!zookeeper->exists(zookeeper_path + "/replicas/" + replica + "/is_active"))
            {
                LOG_WARNING(log, "Replica {} is not active during mutation. Mutation will be done asynchronously when replica becomes active.", replica);

                inactive_replicas.emplace(replica);
                break;
            }

            String mutation_pointer = zookeeper_path + "/replicas/" + replica + "/mutation_pointer";
            std::string mutation_pointer_value;
            /// Replica could be removed
            if (!zookeeper->tryGet(mutation_pointer, mutation_pointer_value, nullptr, wait_event))
            {
                LOG_WARNING(log, "Replica {} was removed", replica);
                break;
            }
            else if (mutation_pointer_value >= mutation_id) /// Maybe we already processed more fresh mutation
                break;                                      /// (numbers like 0000000000 and 0000000001)

            /// Replica can become inactive, so wait with timeout and recheck it
            if (wait_event->tryWait(1000))
                continue;

            /// Here we check mutation for errors or kill on local replica. If they happen on this replica
            /// they will happen on each replica, so we can check only in-memory info.
            auto mutation_status = queue.getIncompleteMutationsStatus(mutation_id);
            if (!mutation_status || !mutation_status->latest_fail_reason.empty())
                break;
        }

        /// It maybe already removed from zk, but local in-memory mutations
        /// state was not updated.
        if (!getZooKeeper()->exists(zookeeper_path + "/mutations/" + mutation_id))
        {
            throw Exception(ErrorCodes::UNFINISHED, "Mutation {} was killed, manually removed or table was dropped", mutation_id);
        }

        /// At least we have our current mutation
        std::set<String> mutation_ids;
        mutation_ids.insert(mutation_id);

        /// Here we check mutation for errors or kill on local replica. If they happen on this replica
        /// they will happen on each replica, so we can check only in-memory info.
        auto mutation_status = queue.getIncompleteMutationsStatus(mutation_id, &mutation_ids);
        checkMutationStatus(mutation_status, mutation_ids);

        if (partial_shutdown_called)
            throw Exception("Mutation is not finished because table shutdown was called. It will be done after table restart.",
                ErrorCodes::UNFINISHED);
    }

    if (!inactive_replicas.empty())
    {
        throw Exception(ErrorCodes::UNFINISHED,
                        "Mutation is not finished because some replicas are inactive right now: {}. Mutation will be done asynchronously",
                        boost::algorithm::join(inactive_replicas, ", "));
    }
}

void StorageReplicatedMergeTree::createNewZooKeeperNodes()
{
    auto zookeeper = getZooKeeper();

    /// Working with quorum.
    zookeeper->createIfNotExists(zookeeper_path + "/quorum", String());
    zookeeper->createIfNotExists(zookeeper_path + "/quorum/parallel", String());
    zookeeper->createIfNotExists(zookeeper_path + "/quorum/last_part", String());
    zookeeper->createIfNotExists(zookeeper_path + "/quorum/failed_parts", String());

    /// Tracking lag of replicas.
    zookeeper->createIfNotExists(replica_path + "/min_unprocessed_insert_time", String());
    zookeeper->createIfNotExists(replica_path + "/max_processed_insert_time", String());

    /// Mutations
    zookeeper->createIfNotExists(zookeeper_path + "/mutations", String());
    zookeeper->createIfNotExists(replica_path + "/mutation_pointer", String());

    /// Nodes for zero-copy S3 replication
    if (storage_settings.get()->allow_s3_zero_copy_replication)
    {
        zookeeper->createIfNotExists(zookeeper_path + "/zero_copy_s3", String());
        zookeeper->createIfNotExists(zookeeper_path + "/zero_copy_s3/shared", String());
    }
}


bool StorageReplicatedMergeTree::createTableIfNotExists(const StorageMetadataPtr & metadata_snapshot)
{
    auto zookeeper = getZooKeeper();
    zookeeper->createAncestors(zookeeper_path);

    for (size_t i = 0; i < 1000; ++i)
    {
        /// Invariant: "replicas" does not exist if there is no table or if there are leftovers from incompletely dropped table.
        if (zookeeper->exists(zookeeper_path + "/replicas"))
        {
            LOG_DEBUG(log, "This table {} is already created, will add new replica", zookeeper_path);
            return false;
        }

        /// There are leftovers from incompletely dropped table.
        if (zookeeper->exists(zookeeper_path + "/dropped"))
        {
            /// This condition may happen when the previous drop attempt was not completed
            ///  or when table is dropped by another replica right now.
            /// This is Ok because another replica is definitely going to drop the table.

            LOG_WARNING(log, "Removing leftovers from table {} (this might take several minutes)", zookeeper_path);
            String drop_lock_path = zookeeper_path + "/dropped/lock";
            Coordination::Error code = zookeeper->tryCreate(drop_lock_path, "", zkutil::CreateMode::Ephemeral);

            if (code == Coordination::Error::ZNONODE || code == Coordination::Error::ZNODEEXISTS)
            {
                LOG_WARNING(log, "The leftovers from table {} were removed by another replica", zookeeper_path);
            }
            else if (code != Coordination::Error::ZOK)
            {
                throw Coordination::Exception(code, drop_lock_path);
            }
            else
            {
                auto metadata_drop_lock = zkutil::EphemeralNodeHolder::existing(drop_lock_path, *zookeeper);
                if (!removeTableNodesFromZooKeeper(zookeeper, zookeeper_path, metadata_drop_lock, log))
                {
                    /// Someone is recursively removing table right now, we cannot create new table until old one is removed
                    continue;
                }
            }
        }

        LOG_DEBUG(log, "Creating table {}", zookeeper_path);

        /// We write metadata of table so that the replicas can check table parameters with them.
        String metadata_str = ReplicatedMergeTreeTableMetadata(*this, metadata_snapshot).toString();

        Coordination::Requests ops;
        ops.emplace_back(zkutil::makeCreateRequest(zookeeper_path, "", zkutil::CreateMode::Persistent));

        ops.emplace_back(zkutil::makeCreateRequest(zookeeper_path + "/metadata", metadata_str,
            zkutil::CreateMode::Persistent));
        ops.emplace_back(zkutil::makeCreateRequest(zookeeper_path + "/columns", metadata_snapshot->getColumns().toString(),
            zkutil::CreateMode::Persistent));
        ops.emplace_back(zkutil::makeCreateRequest(zookeeper_path + "/log", "",
            zkutil::CreateMode::Persistent));
        ops.emplace_back(zkutil::makeCreateRequest(zookeeper_path + "/blocks", "",
            zkutil::CreateMode::Persistent));
        ops.emplace_back(zkutil::makeCreateRequest(zookeeper_path + "/block_numbers", "",
            zkutil::CreateMode::Persistent));
        ops.emplace_back(zkutil::makeCreateRequest(zookeeper_path + "/nonincrement_block_numbers", "",
            zkutil::CreateMode::Persistent)); /// /nonincrement_block_numbers dir is unused, but is created nonetheless for backwards compatibility.
        ops.emplace_back(zkutil::makeCreateRequest(zookeeper_path + "/leader_election", "",
            zkutil::CreateMode::Persistent));
        ops.emplace_back(zkutil::makeCreateRequest(zookeeper_path + "/temp", "",
            zkutil::CreateMode::Persistent));
        ops.emplace_back(zkutil::makeCreateRequest(zookeeper_path + "/replicas", "last added replica: " + replica_name,
            zkutil::CreateMode::Persistent));

        /// And create first replica atomically. See also "createReplica" method that is used to create not the first replicas.

        ops.emplace_back(zkutil::makeCreateRequest(replica_path, "",
            zkutil::CreateMode::Persistent));
        ops.emplace_back(zkutil::makeCreateRequest(replica_path + "/host", "",
            zkutil::CreateMode::Persistent));
        ops.emplace_back(zkutil::makeCreateRequest(replica_path + "/log_pointer", "",
            zkutil::CreateMode::Persistent));
        ops.emplace_back(zkutil::makeCreateRequest(replica_path + "/queue", "",
            zkutil::CreateMode::Persistent));
        ops.emplace_back(zkutil::makeCreateRequest(replica_path + "/parts", "",
            zkutil::CreateMode::Persistent));
        ops.emplace_back(zkutil::makeCreateRequest(replica_path + "/flags", "",
            zkutil::CreateMode::Persistent));
        ops.emplace_back(zkutil::makeCreateRequest(replica_path + "/is_lost", "0",
            zkutil::CreateMode::Persistent));
        ops.emplace_back(zkutil::makeCreateRequest(replica_path + "/metadata", metadata_str,
            zkutil::CreateMode::Persistent));
        ops.emplace_back(zkutil::makeCreateRequest(replica_path + "/columns", metadata_snapshot->getColumns().toString(),
            zkutil::CreateMode::Persistent));
        ops.emplace_back(zkutil::makeCreateRequest(replica_path + "/metadata_version", std::to_string(metadata_version),
            zkutil::CreateMode::Persistent));

        Coordination::Responses responses;
        auto code = zookeeper->tryMulti(ops, responses);
        if (code == Coordination::Error::ZNODEEXISTS)
        {
            LOG_WARNING(log, "It looks like the table {} was created by another server at the same moment, will retry", zookeeper_path);
            continue;
        }
        else if (code != Coordination::Error::ZOK)
        {
            zkutil::KeeperMultiException::check(code, ops, responses);
        }

        return true;
    }

    /// Do not use LOGICAL_ERROR code, because it may happen if user has specified wrong zookeeper_path
    throw Exception("Cannot create table, because it is created concurrently every time "
                    "or because of wrong zookeeper_path "
                    "or because of logical error", ErrorCodes::REPLICA_IS_ALREADY_EXIST);
}

void StorageReplicatedMergeTree::createReplica(const StorageMetadataPtr & metadata_snapshot)
{
    auto zookeeper = getZooKeeper();

    LOG_DEBUG(log, "Creating replica {}", replica_path);

    Coordination::Error code;

    do
    {
        Coordination::Stat replicas_stat;
        String replicas_value;

        if (!zookeeper->tryGet(zookeeper_path + "/replicas", replicas_value, &replicas_stat))
            throw Exception(fmt::format("Cannot create a replica of the table {}, because the last replica of the table was dropped right now",
                zookeeper_path), ErrorCodes::ALL_REPLICAS_LOST);

        /// It is not the first replica, we will mark it as "lost", to immediately repair (clone) from existing replica.
        /// By the way, it's possible that the replica will be first, if all previous replicas were removed concurrently.
        String is_lost_value = replicas_stat.numChildren ? "1" : "0";

        Coordination::Requests ops;
        ops.emplace_back(zkutil::makeCreateRequest(replica_path, "",
            zkutil::CreateMode::Persistent));
        ops.emplace_back(zkutil::makeCreateRequest(replica_path + "/host", "",
            zkutil::CreateMode::Persistent));
        ops.emplace_back(zkutil::makeCreateRequest(replica_path + "/log_pointer", "",
            zkutil::CreateMode::Persistent));
        ops.emplace_back(zkutil::makeCreateRequest(replica_path + "/queue", "",
            zkutil::CreateMode::Persistent));
        ops.emplace_back(zkutil::makeCreateRequest(replica_path + "/parts", "",
            zkutil::CreateMode::Persistent));
        ops.emplace_back(zkutil::makeCreateRequest(replica_path + "/flags", "",
            zkutil::CreateMode::Persistent));
        ops.emplace_back(zkutil::makeCreateRequest(replica_path + "/is_lost", is_lost_value,
            zkutil::CreateMode::Persistent));
        ops.emplace_back(zkutil::makeCreateRequest(replica_path + "/metadata", ReplicatedMergeTreeTableMetadata(*this, metadata_snapshot).toString(),
            zkutil::CreateMode::Persistent));
        ops.emplace_back(zkutil::makeCreateRequest(replica_path + "/columns", metadata_snapshot->getColumns().toString(),
            zkutil::CreateMode::Persistent));
        ops.emplace_back(zkutil::makeCreateRequest(replica_path + "/metadata_version", std::to_string(metadata_version),
            zkutil::CreateMode::Persistent));

        /// Check version of /replicas to see if there are any replicas created at the same moment of time.
        ops.emplace_back(zkutil::makeSetRequest(zookeeper_path + "/replicas", "last added replica: " + replica_name, replicas_stat.version));

        Coordination::Responses responses;
        code = zookeeper->tryMulti(ops, responses);
        if (code == Coordination::Error::ZNODEEXISTS)
        {
            throw Exception("Replica " + replica_path + " already exists.", ErrorCodes::REPLICA_IS_ALREADY_EXIST);
        }
        else if (code == Coordination::Error::ZBADVERSION)
        {
            LOG_ERROR(log, "Retrying createReplica(), because some other replicas were created at the same time");
        }
        else if (code == Coordination::Error::ZNONODE)
        {
            throw Exception("Table " + zookeeper_path + " was suddenly removed.", ErrorCodes::ALL_REPLICAS_LOST);
        }
        else
        {
            zkutil::KeeperMultiException::check(code, ops, responses);
        }
    } while (code == Coordination::Error::ZBADVERSION);
}

void StorageReplicatedMergeTree::drop()
{
    /// There is also the case when user has configured ClickHouse to wrong ZooKeeper cluster
    /// or metadata of staled replica were removed manually,
    /// in this case, has_metadata_in_zookeeper = false, and we also permit to drop the table.

    if (has_metadata_in_zookeeper)
    {
        /// Table can be shut down, restarting thread is not active
        /// and calling StorageReplicatedMergeTree::getZooKeeper()/getAuxiliaryZooKeeper() won't suffice.
        zkutil::ZooKeeperPtr zookeeper;
        if (zookeeper_name == default_zookeeper_name)
            zookeeper = getContext()->getZooKeeper();
        else
            zookeeper = getContext()->getAuxiliaryZooKeeper(zookeeper_name);

        /// If probably there is metadata in ZooKeeper, we don't allow to drop the table.
        if (!zookeeper)
            throw Exception("Can't drop readonly replicated table (need to drop data in ZooKeeper as well)", ErrorCodes::TABLE_IS_READ_ONLY);

        shutdown();
        dropReplica(zookeeper, zookeeper_path, replica_name, log);
    }

    dropAllData();
}

void StorageReplicatedMergeTree::dropReplica(zkutil::ZooKeeperPtr zookeeper, const String & zookeeper_path, const String & replica, Poco::Logger * logger)
{
    if (zookeeper->expired())
        throw Exception("Table was not dropped because ZooKeeper session has expired.", ErrorCodes::TABLE_WAS_NOT_DROPPED);

    auto remote_replica_path = zookeeper_path + "/replicas/" + replica;
    LOG_INFO(logger, "Removing replica {}, marking it as lost", remote_replica_path);
    /// Mark itself lost before removing, because the following recursive removal may fail
    /// and partially dropped replica may be considered as alive one (until someone will mark it lost)
    zookeeper->trySet(zookeeper_path + "/replicas/" + replica + "/is_lost", "1");
    /// It may left some garbage if replica_path subtree are concurrently modified
    zookeeper->tryRemoveRecursive(remote_replica_path);
    if (zookeeper->exists(remote_replica_path))
        LOG_ERROR(logger, "Replica was not completely removed from ZooKeeper, {} still exists and may contain some garbage.", remote_replica_path);

    /// Check that `zookeeper_path` exists: it could have been deleted by another replica after execution of previous line.
    Strings replicas;
    if (Coordination::Error::ZOK != zookeeper->tryGetChildren(zookeeper_path + "/replicas", replicas) || !replicas.empty())
        return;

    LOG_INFO(logger, "{} is the last replica, will remove table", remote_replica_path);

    /** At this moment, another replica can be created and we cannot remove the table.
      * Try to remove /replicas node first. If we successfully removed it,
      * it guarantees that we are the only replica that proceed to remove the table
      * and no new replicas can be created after that moment (it requires the existence of /replicas node).
      * and table cannot be recreated with new /replicas node on another servers while we are removing data,
      * because table creation is executed in single transaction that will conflict with remaining nodes.
      */

    /// Node /dropped works like a lock that protects from concurrent removal of old table and creation of new table.
    /// But recursive removal may fail in the middle of operation leaving some garbage in zookeeper_path, so
    /// we remove it on table creation if there is /dropped node. Creating thread may remove /dropped node created by
    /// removing thread, and it causes race condition if removing thread is not finished yet.
    /// To avoid this we also create ephemeral child before starting recursive removal.
    /// (The existence of child node does not allow to remove parent node).
    Coordination::Requests ops;
    Coordination::Responses responses;
    String drop_lock_path = zookeeper_path + "/dropped/lock";
    ops.emplace_back(zkutil::makeRemoveRequest(zookeeper_path + "/replicas", -1));
    ops.emplace_back(zkutil::makeCreateRequest(zookeeper_path + "/dropped", "", zkutil::CreateMode::Persistent));
    ops.emplace_back(zkutil::makeCreateRequest(drop_lock_path, "", zkutil::CreateMode::Ephemeral));
    Coordination::Error code = zookeeper->tryMulti(ops, responses);

    if (code == Coordination::Error::ZNONODE || code == Coordination::Error::ZNODEEXISTS)
    {
        LOG_WARNING(logger, "Table {} is already started to be removing by another replica right now", remote_replica_path);
    }
    else if (code == Coordination::Error::ZNOTEMPTY)
    {
        LOG_WARNING(logger, "Another replica was suddenly created, will keep the table {}", remote_replica_path);
    }
    else if (code != Coordination::Error::ZOK)
    {
        zkutil::KeeperMultiException::check(code, ops, responses);
    }
    else
    {
        auto metadata_drop_lock = zkutil::EphemeralNodeHolder::existing(drop_lock_path, *zookeeper);
        LOG_INFO(logger, "Removing table {} (this might take several minutes)", zookeeper_path);
        removeTableNodesFromZooKeeper(zookeeper, zookeeper_path, metadata_drop_lock, logger);
    }
}

bool StorageReplicatedMergeTree::removeTableNodesFromZooKeeper(zkutil::ZooKeeperPtr zookeeper,
        const String & zookeeper_path, const zkutil::EphemeralNodeHolder::Ptr & metadata_drop_lock, Poco::Logger * logger)
{
    bool completely_removed = false;
    Strings children;
    Coordination::Error code = zookeeper->tryGetChildren(zookeeper_path, children);
    if (code == Coordination::Error::ZNONODE)
        throw Exception(ErrorCodes::LOGICAL_ERROR, "There is a race condition between creation and removal of replicated table. It's a bug");


    for (const auto & child : children)
        if (child != "dropped")
            zookeeper->tryRemoveRecursive(fs::path(zookeeper_path) / child);

    Coordination::Requests ops;
    Coordination::Responses responses;
    ops.emplace_back(zkutil::makeRemoveRequest(metadata_drop_lock->getPath(), -1));
    ops.emplace_back(zkutil::makeRemoveRequest(fs::path(zookeeper_path) / "dropped", -1));
    ops.emplace_back(zkutil::makeRemoveRequest(zookeeper_path, -1));
    code = zookeeper->tryMulti(ops, responses);

    if (code == Coordination::Error::ZNONODE)
    {
        throw Exception(ErrorCodes::LOGICAL_ERROR, "There is a race condition between creation and removal of replicated table. It's a bug");
    }
    else if (code == Coordination::Error::ZNOTEMPTY)
    {
        LOG_ERROR(logger, "Table was not completely removed from ZooKeeper, {} still exists and may contain some garbage,"
                          "but someone is removing it right now.", zookeeper_path);
    }
    else if (code != Coordination::Error::ZOK)
    {
        /// It is still possible that ZooKeeper session is expired or server is killed in the middle of the delete operation.
        zkutil::KeeperMultiException::check(code, ops, responses);
    }
    else
    {
        metadata_drop_lock->setAlreadyRemoved();
        completely_removed = true;
        LOG_INFO(logger, "Table {} was successfully removed from ZooKeeper", zookeeper_path);
    }

    return completely_removed;
}


/** Verify that list of columns and table storage_settings_ptr match those specified in ZK (/metadata).
  * If not, throw an exception.
  */
void StorageReplicatedMergeTree::checkTableStructure(const String & zookeeper_prefix, const StorageMetadataPtr & metadata_snapshot)
{
    auto zookeeper = getZooKeeper();

    ReplicatedMergeTreeTableMetadata old_metadata(*this, metadata_snapshot);

    Coordination::Stat metadata_stat;
    String metadata_str = zookeeper->get(fs::path(zookeeper_prefix) / "metadata", &metadata_stat);
    auto metadata_from_zk = ReplicatedMergeTreeTableMetadata::parse(metadata_str);
    old_metadata.checkEquals(metadata_from_zk, metadata_snapshot->getColumns(), getContext());

    Coordination::Stat columns_stat;
    auto columns_from_zk = ColumnsDescription::parse(zookeeper->get(fs::path(zookeeper_prefix) / "columns", &columns_stat));

    const ColumnsDescription & old_columns = metadata_snapshot->getColumns();
    if (columns_from_zk != old_columns)
    {
        throw Exception("Table columns structure in ZooKeeper is different from local table structure", ErrorCodes::INCOMPATIBLE_COLUMNS);
    }
}

void StorageReplicatedMergeTree::setTableStructure(
    ColumnsDescription new_columns, const ReplicatedMergeTreeTableMetadata::Diff & metadata_diff)
{
    StorageInMemoryMetadata new_metadata = getInMemoryMetadata();
    StorageInMemoryMetadata old_metadata = getInMemoryMetadata();

    new_metadata.columns = new_columns;

    if (!metadata_diff.empty())
    {
        auto parse_key_expr = [] (const String & key_expr)
        {
            ParserNotEmptyExpressionList parser(false);
            auto new_sorting_key_expr_list = parseQuery(parser, key_expr, 0, DBMS_DEFAULT_MAX_PARSER_DEPTH);

            ASTPtr order_by_ast;
            if (new_sorting_key_expr_list->children.size() == 1)
                order_by_ast = new_sorting_key_expr_list->children[0];
            else
            {
                auto tuple = makeASTFunction("tuple");
                tuple->arguments->children = new_sorting_key_expr_list->children;
                order_by_ast = tuple;
            }
            return order_by_ast;
        };

        if (metadata_diff.sorting_key_changed)
        {
            auto order_by_ast = parse_key_expr(metadata_diff.new_sorting_key);
            auto & sorting_key = new_metadata.sorting_key;
            auto & primary_key = new_metadata.primary_key;

            sorting_key.recalculateWithNewAST(order_by_ast, new_metadata.columns, getContext());

            if (primary_key.definition_ast == nullptr)
            {
                /// Primary and sorting key become independent after this ALTER so we have to
                /// save the old ORDER BY expression as the new primary key.
                auto old_sorting_key_ast = old_metadata.getSortingKey().definition_ast;
                primary_key = KeyDescription::getKeyFromAST(
                    old_sorting_key_ast, new_metadata.columns, getContext());
            }
        }

        if (metadata_diff.sampling_expression_changed)
        {
            auto sample_by_ast = parse_key_expr(metadata_diff.new_sampling_expression);
            new_metadata.sampling_key.recalculateWithNewAST(sample_by_ast, new_metadata.columns, getContext());
        }

        if (metadata_diff.skip_indices_changed)
            new_metadata.secondary_indices = IndicesDescription::parse(metadata_diff.new_skip_indices, new_columns, getContext());

        if (metadata_diff.constraints_changed)
            new_metadata.constraints = ConstraintsDescription::parse(metadata_diff.new_constraints);

        if (metadata_diff.ttl_table_changed)
        {
            if (!metadata_diff.new_ttl_table.empty())
            {
                ParserTTLExpressionList parser;
                auto ttl_for_table_ast = parseQuery(parser, metadata_diff.new_ttl_table, 0, DBMS_DEFAULT_MAX_PARSER_DEPTH);
                new_metadata.table_ttl = TTLTableDescription::getTTLForTableFromAST(
                    ttl_for_table_ast, new_metadata.columns, getContext(), new_metadata.primary_key);
            }
            else /// TTL was removed
            {
                new_metadata.table_ttl = TTLTableDescription{};
            }
        }
    }

    /// Changes in columns may affect following metadata fields
    new_metadata.column_ttls_by_name.clear();
    for (const auto & [name, ast] : new_metadata.columns.getColumnTTLs())
    {
        auto new_ttl_entry = TTLDescription::getTTLFromAST(ast, new_metadata.columns, getContext(), new_metadata.primary_key);
        new_metadata.column_ttls_by_name[name] = new_ttl_entry;
    }

    if (new_metadata.partition_key.definition_ast != nullptr)
        new_metadata.partition_key.recalculateWithNewColumns(new_metadata.columns, getContext());

    if (!metadata_diff.sorting_key_changed) /// otherwise already updated
        new_metadata.sorting_key.recalculateWithNewColumns(new_metadata.columns, getContext());

    /// Primary key is special, it exists even if not defined
    if (new_metadata.primary_key.definition_ast != nullptr)
    {
        new_metadata.primary_key.recalculateWithNewColumns(new_metadata.columns, getContext());
    }
    else
    {
        new_metadata.primary_key = KeyDescription::getKeyFromAST(new_metadata.sorting_key.definition_ast, new_metadata.columns, getContext());
        new_metadata.primary_key.definition_ast = nullptr;
    }

    if (!metadata_diff.sampling_expression_changed && new_metadata.sampling_key.definition_ast != nullptr)
        new_metadata.sampling_key.recalculateWithNewColumns(new_metadata.columns, getContext());

    if (!metadata_diff.skip_indices_changed) /// otherwise already updated
    {
        for (auto & index : new_metadata.secondary_indices)
            index.recalculateWithNewColumns(new_metadata.columns, getContext());
    }

    if (!metadata_diff.ttl_table_changed && new_metadata.table_ttl.definition_ast != nullptr)
        new_metadata.table_ttl = TTLTableDescription::getTTLForTableFromAST(
            new_metadata.table_ttl.definition_ast, new_metadata.columns, getContext(), new_metadata.primary_key);

    /// Even if the primary/sorting/partition keys didn't change we must reinitialize it
    /// because primary/partition key column types might have changed.
    checkTTLExpressions(new_metadata, old_metadata);
    setProperties(new_metadata, old_metadata);

    auto table_id = getStorageID();
    DatabaseCatalog::instance().getDatabase(table_id.database_name)->alterTable(getContext(), table_id, new_metadata);
}


/** If necessary, restore a part, replica itself adds a record for its receipt.
  * What time should I put for this entry in the queue? Time is taken into account when calculating lag of replica.
  * For these purposes, it makes sense to use creation time of missing part
  *  (that is, in calculating lag, it will be taken into account how old is the part we need to recover).
  */
static time_t tryGetPartCreateTime(zkutil::ZooKeeperPtr & zookeeper, const String & replica_path, const String & part_name)
{
    time_t res = 0;

    /// We get creation time of part, if it still exists (was not merged, for example).
    Coordination::Stat stat;
    String unused;
    if (zookeeper->tryGet(fs::path(replica_path) / "parts" / part_name, unused, &stat))
        res = stat.ctime / 1000;

    return res;
}


void StorageReplicatedMergeTree::checkParts(bool skip_sanity_checks)
{
    auto zookeeper = getZooKeeper();

    Strings expected_parts_vec = zookeeper->getChildren(fs::path(replica_path) / "parts");

    /// Parts in ZK.
    NameSet expected_parts(expected_parts_vec.begin(), expected_parts_vec.end());

    /// There are no PreCommitted parts at startup.
    auto parts = getDataParts({MergeTreeDataPartState::Committed, MergeTreeDataPartState::Outdated});

    /** Local parts that are not in ZK.
      * In very rare cases they may cover missing parts
      * and someone may think that pushing them to zookeeper is good idea.
      * But actually we can't precisely determine that ALL missing parts
      * covered by this unexpected part. So missing parts will be downloaded.
      */
    DataParts unexpected_parts;

    /// Collect unexpected parts
    for (const auto & part : parts)
        if (!expected_parts.count(part->name))
            unexpected_parts.insert(part); /// this parts we will place to detached with ignored_ prefix

    /// Which parts should be taken from other replicas.
    Strings parts_to_fetch;

    for (const String & missing_name : expected_parts)
        if (!getActiveContainingPart(missing_name))
            parts_to_fetch.push_back(missing_name);

    /** To check the adequacy, for the parts that are in the FS, but not in ZK, we will only consider not the most recent parts.
      * Because unexpected new parts usually arise only because they did not have time to enroll in ZK with a rough restart of the server.
      * It also occurs from deduplicated parts that did not have time to retire.
      */
    size_t unexpected_parts_nonnew = 0;
    UInt64 unexpected_parts_nonnew_rows = 0;
    UInt64 unexpected_parts_rows = 0;
    for (const auto & part : unexpected_parts)
    {
        if (part->info.level > 0)
        {
            ++unexpected_parts_nonnew;
            unexpected_parts_nonnew_rows += part->rows_count;
        }

        unexpected_parts_rows += part->rows_count;
    }

    /// Additional helpful statistics
    auto get_blocks_count_in_data_part = [&] (const String & part_name) -> UInt64
    {
        MergeTreePartInfo part_info;
        if (MergeTreePartInfo::tryParsePartName(part_name, &part_info, format_version))
            return part_info.getBlocksCount();

        LOG_ERROR(log, "Unexpected part name: {}", part_name);
        return 0;
    };

    UInt64 parts_to_fetch_blocks = 0;
    for (const String & name : parts_to_fetch)
        parts_to_fetch_blocks += get_blocks_count_in_data_part(name);

    /** We can automatically synchronize data,
      *  if the ratio of the total number of errors to the total number of parts (minimum - on the local filesystem or in ZK)
      *  is no more than some threshold (for example 50%).
      *
      * A large ratio of mismatches in the data on the filesystem and the expected data
      *  may indicate a configuration error (the server accidentally connected as a replica not from right shard).
      * In this case, the protection mechanism does not allow the server to start.
      */

    UInt64 total_rows_on_filesystem = 0;
    for (const auto & part : parts)
        total_rows_on_filesystem += part->rows_count;

    const auto storage_settings_ptr = getSettings();
    bool insane = unexpected_parts_rows > total_rows_on_filesystem * storage_settings_ptr->replicated_max_ratio_of_wrong_parts;

    constexpr const char * sanity_report_fmt = "The local set of parts of table {} doesn't look like the set of parts in ZooKeeper: "
                                               "{} rows of {} total rows in filesystem are suspicious. "
                                               "There are {} unexpected parts with {} rows ({} of them is not just-written with {} rows), "
                                               "{} missing parts (with {} blocks).";

    if (insane && !skip_sanity_checks)
    {
        throw Exception(ErrorCodes::TOO_MANY_UNEXPECTED_DATA_PARTS, sanity_report_fmt, getStorageID().getNameForLogs(),
                        formatReadableQuantity(unexpected_parts_rows), formatReadableQuantity(total_rows_on_filesystem),
                        unexpected_parts.size(), unexpected_parts_rows, unexpected_parts_nonnew, unexpected_parts_nonnew_rows,
                        parts_to_fetch.size(), parts_to_fetch_blocks);
    }

    if (unexpected_parts_nonnew_rows > 0)
    {
        LOG_WARNING(log, sanity_report_fmt, getStorageID().getNameForLogs(),
                    formatReadableQuantity(unexpected_parts_rows), formatReadableQuantity(total_rows_on_filesystem),
                    unexpected_parts.size(), unexpected_parts_rows, unexpected_parts_nonnew, unexpected_parts_nonnew_rows,
                    parts_to_fetch.size(), parts_to_fetch_blocks);
    }

    /// Add to the queue jobs to pick up the missing parts from other replicas and remove from ZK the information that we have them.
    std::vector<std::future<Coordination::ExistsResponse>> exists_futures;
    exists_futures.reserve(parts_to_fetch.size());
    for (const String & part_name : parts_to_fetch)
    {
        String part_path = fs::path(replica_path) / "parts" / part_name;
        exists_futures.emplace_back(zookeeper->asyncExists(part_path));
    }

    std::vector<std::future<Coordination::MultiResponse>> enqueue_futures;
    enqueue_futures.reserve(parts_to_fetch.size());
    for (size_t i = 0; i < parts_to_fetch.size(); ++i)
    {
        const String & part_name = parts_to_fetch[i];
        LOG_ERROR(log, "Removing locally missing part from ZooKeeper and queueing a fetch: {}", part_name);

        Coordination::Requests ops;

        time_t part_create_time = 0;
        Coordination::ExistsResponse exists_resp = exists_futures[i].get();
        if (exists_resp.error == Coordination::Error::ZOK)
        {
            part_create_time = exists_resp.stat.ctime / 1000;
            removePartFromZooKeeper(part_name, ops, exists_resp.stat.numChildren > 0);
        }

        LogEntry log_entry;
        log_entry.type = LogEntry::GET_PART;
        log_entry.source_replica = "";
        log_entry.new_part_name = part_name;
        log_entry.create_time = part_create_time;

        /// We assume that this occurs before the queue is loaded (queue.initialize).
        ops.emplace_back(zkutil::makeCreateRequest(
            fs::path(replica_path) / "queue/queue-", log_entry.toString(), zkutil::CreateMode::PersistentSequential));

        enqueue_futures.emplace_back(zookeeper->asyncMulti(ops));
    }

    for (auto & future : enqueue_futures)
        future.get();

    /// Remove extra local parts.
    for (const DataPartPtr & part : unexpected_parts)
    {
        LOG_ERROR(log, "Renaming unexpected part {} to ignored_{}", part->name, part->name);
        forgetPartAndMoveToDetached(part, "ignored", true);
    }
}


void StorageReplicatedMergeTree::checkPartChecksumsAndAddCommitOps(const zkutil::ZooKeeperPtr & zookeeper,
    const DataPartPtr & part, Coordination::Requests & ops, String part_name, NameSet * absent_replicas_paths)
{
    if (part_name.empty())
        part_name = part->name;

    auto local_part_header = ReplicatedMergeTreePartHeader::fromColumnsAndChecksums(
        part->getColumns(), part->checksums);

    Strings replicas = zookeeper->getChildren(fs::path(zookeeper_path) / "replicas");
    std::shuffle(replicas.begin(), replicas.end(), thread_local_rng);
    bool has_been_already_added = false;

    for (const String & replica : replicas)
    {
        String current_part_path = fs::path(zookeeper_path) / "replicas" / replica / "parts" / part_name;

        String part_zk_str;
        if (!zookeeper->tryGet(current_part_path, part_zk_str))
        {
            if (absent_replicas_paths)
                absent_replicas_paths->emplace(current_part_path);

            continue;
        }

        ReplicatedMergeTreePartHeader replica_part_header;
        if (!part_zk_str.empty())
            replica_part_header = ReplicatedMergeTreePartHeader::fromString(part_zk_str);
        else
        {
            Coordination::Stat columns_stat_before, columns_stat_after;
            String columns_str;
            String checksums_str;
            /// Let's check that the node's version with the columns did not change while we were reading the checksums.
            /// This ensures that the columns and the checksum refer to the same
            if (!zookeeper->tryGet(fs::path(current_part_path) / "columns", columns_str, &columns_stat_before) ||
                !zookeeper->tryGet(fs::path(current_part_path) / "checksums", checksums_str) ||
                !zookeeper->exists(fs::path(current_part_path) / "columns", &columns_stat_after) ||
                columns_stat_before.version != columns_stat_after.version)
            {
                LOG_INFO(log, "Not checking checksums of part {} with replica {} because part changed while we were reading its checksums", part_name, replica);
                continue;
            }

            replica_part_header = ReplicatedMergeTreePartHeader::fromColumnsAndChecksumsZNodes(
                columns_str, checksums_str);
        }

        if (replica_part_header.getColumnsHash() != local_part_header.getColumnsHash())
        {
            LOG_INFO(log, "Not checking checksums of part {} with replica {} because columns are different", part_name, replica);
            continue;
        }

        replica_part_header.getChecksums().checkEqual(local_part_header.getChecksums(), true);

        if (replica == replica_name)
            has_been_already_added = true;

        /// If we verify checksums in "sequential manner" (i.e. recheck absence of checksums on other replicas when commit)
        /// then it is enough to verify checksums on at least one replica since checksums on other replicas must be the same.
        if (absent_replicas_paths)
        {
            absent_replicas_paths->clear();
            break;
        }
    }

    if (!has_been_already_added)
    {
        const auto storage_settings_ptr = getSettings();
        String part_path = fs::path(replica_path) / "parts" / part_name;

        //ops.emplace_back(zkutil::makeCheckRequest(
        //    zookeeper_path + "/columns", expected_columns_version));

        if (storage_settings_ptr->use_minimalistic_part_header_in_zookeeper)
        {
            ops.emplace_back(zkutil::makeCreateRequest(
                part_path, local_part_header.toString(), zkutil::CreateMode::Persistent));
        }
        else
        {
            ops.emplace_back(zkutil::makeCreateRequest(
                part_path, "", zkutil::CreateMode::Persistent));
            ops.emplace_back(zkutil::makeCreateRequest(
                fs::path(part_path) / "columns", part->getColumns().toString(), zkutil::CreateMode::Persistent));
            ops.emplace_back(zkutil::makeCreateRequest(
                fs::path(part_path) / "checksums", getChecksumsForZooKeeper(part->checksums), zkutil::CreateMode::Persistent));
        }
    }
    else
    {
        LOG_WARNING(log, "checkPartAndAddToZooKeeper: node {} already exists. Will not commit any nodes.",
                    (fs::path(replica_path) / "parts" / part_name).string());
    }
}

MergeTreeData::DataPartsVector StorageReplicatedMergeTree::checkPartChecksumsAndCommit(Transaction & transaction,
    const DataPartPtr & part)
{
    auto zookeeper = getZooKeeper();

    while (true)
    {
        Coordination::Requests ops;
        NameSet absent_part_paths_on_replicas;

        /// Checksums are checked here and `ops` is filled. In fact, the part is added to ZK just below, when executing `multi`.
        checkPartChecksumsAndAddCommitOps(zookeeper, part, ops, part->name, &absent_part_paths_on_replicas);

        /// Do not commit if the part is obsolete, we have just briefly checked its checksums
        if (transaction.isEmpty())
            return {};

        /// Will check that the part did not suddenly appear on skipped replicas
        if (!absent_part_paths_on_replicas.empty())
        {
            Coordination::Requests new_ops;
            for (const String & part_path : absent_part_paths_on_replicas)
            {
                new_ops.emplace_back(zkutil::makeCreateRequest(part_path, "", zkutil::CreateMode::Persistent));
                new_ops.emplace_back(zkutil::makeRemoveRequest(part_path, -1));
            }

            /// Add check ops at the beginning
            new_ops.insert(new_ops.end(), ops.begin(), ops.end());
            ops = std::move(new_ops);
        }

        try
        {
            zookeeper->multi(ops);
            return transaction.commit();
        }
        catch (const zkutil::KeeperMultiException & e)
        {
            size_t num_check_ops = 2 * absent_part_paths_on_replicas.size();
            size_t failed_op_index = e.failed_op_index;

            if (failed_op_index < num_check_ops && e.code == Coordination::Error::ZNODEEXISTS)
            {
                LOG_INFO(log, "The part {} on a replica suddenly appeared, will recheck checksums", e.getPathForFirstFailedOp());
            }
            else
                throw;
        }
    }
}

String StorageReplicatedMergeTree::getChecksumsForZooKeeper(const MergeTreeDataPartChecksums & checksums) const
{
    return MinimalisticDataPartChecksums::getSerializedString(checksums,
        getSettings()->use_minimalistic_checksums_in_zookeeper);
}

MergeTreeData::MutableDataPartPtr StorageReplicatedMergeTree::attachPartHelperFoundValidPart(const LogEntry& entry) const
{
    const MergeTreePartInfo actual_part_info = MergeTreePartInfo::fromPartName(entry.new_part_name, format_version);
    const String part_new_name = actual_part_info.getPartName();

    for (const DiskPtr & disk : getStoragePolicy()->getDisks())
        for (const auto it = disk->iterateDirectory(fs::path(relative_data_path) / "detached/"); it->isValid(); it->next())
        {
            MergeTreePartInfo part_info;

            if (!MergeTreePartInfo::tryParsePartName(it->name(), &part_info, format_version) ||
                part_info.partition_id != actual_part_info.partition_id)
                continue;

            const String part_old_name = part_info.getPartName();
            const String part_path = fs::path("detached") / part_old_name;

            const VolumePtr volume = std::make_shared<SingleDiskVolume>("volume_" + part_old_name, disk);

            /// actual_part_info is more recent than part_info so we use it
            MergeTreeData::MutableDataPartPtr part = createPart(part_new_name, actual_part_info, volume, part_path);

            try
            {
                part->loadColumnsChecksumsIndexes(true, true);
            }
            catch (const Exception&)
            {
                /// This method throws if the part data is corrupted or partly missing. In this case, we simply don't
                /// process the part.
                continue;
            }

            if (entry.part_checksum == part->checksums.getTotalChecksumHex())
            {
                part->modification_time = disk->getLastModified(part->getFullRelativePath()).epochTime();
                return part;
            }
        }

    return {};
}

bool StorageReplicatedMergeTree::executeLogEntry(LogEntry & entry)
{
    if (entry.type == LogEntry::DROP_RANGE)
    {
        executeDropRange(entry);
        return true;
    }

    if (entry.type == LogEntry::REPLACE_RANGE)
    {
        executeReplaceRange(entry);
        return true;
    }

    const bool is_get_or_attach = entry.type == LogEntry::GET_PART || entry.type == LogEntry::ATTACH_PART;

    if (is_get_or_attach || entry.type == LogEntry::MERGE_PARTS || entry.type == LogEntry::MUTATE_PART)
    {
        /// If we already have this part or a part covering it, we do not need to do anything.
        /// The part may be still in the PreCommitted -> Committed transition so we first search
        /// among PreCommitted parts to definitely find the desired part if it exists.
        DataPartPtr existing_part = getPartIfExists(entry.new_part_name, {MergeTreeDataPartState::PreCommitted});

        if (!existing_part)
            existing_part = getActiveContainingPart(entry.new_part_name);

        /// Even if the part is local, it (in exceptional cases) may not be in ZooKeeper. Let's check that it is there.
        if (existing_part && getZooKeeper()->exists(fs::path(replica_path) / "parts" / existing_part->name))
        {
            if (!is_get_or_attach || entry.source_replica != replica_name)
                LOG_DEBUG(log, "Skipping action for part {} because part {} already exists.",
                    entry.new_part_name, existing_part->name);

            return true;
        }
    }

    if (entry.type == LogEntry::ATTACH_PART)
    {
        if (MutableDataPartPtr part = attachPartHelperFoundValidPart(entry); part)
        {
            LOG_TRACE(log, "Found valid part to attach from local data, preparing the transaction");

            Transaction transaction(*this);

            renameTempPartAndReplace(part, nullptr, &transaction);
            checkPartChecksumsAndCommit(transaction, part);

            writePartLog(PartLogElement::Type::NEW_PART, {}, 0 /** log entry is fake so we don't measure the time */,
                part->name, part, {} /** log entry is fake so there are no initial parts */, nullptr);

            return true;
        }

        LOG_TRACE(log, "Didn't find part with the correct checksums, will fetch it from other replica");
    }

    if (is_get_or_attach && entry.source_replica == replica_name)
        LOG_WARNING(log, "Part {} from own log doesn't exist.", entry.new_part_name);

    /// Perhaps we don't need this part, because during write with quorum, the quorum has failed
    /// (see below about `/quorum/failed_parts`).
    if (entry.quorum && getZooKeeper()->exists(fs::path(zookeeper_path) / "quorum" / "failed_parts" / entry.new_part_name))
    {
        LOG_DEBUG(log, "Skipping action for part {} because quorum for that part was failed.", entry.new_part_name);
        return true;    /// NOTE Deletion from `virtual_parts` is not done, but it is only necessary for merge.
    }

    bool do_fetch = false;

    switch (entry.type)
    {
        case LogEntry::ATTACH_PART:
            /// We surely don't have this part locally as we've checked it before, so download it.
            [[fallthrough]];
        case LogEntry::GET_PART:
            do_fetch = true;
            break;
        case LogEntry::MERGE_PARTS:
            /// Sometimes it's better to fetch the merged part instead of merging,
            /// e.g when we don't have all the source parts.
            do_fetch = !tryExecuteMerge(entry);
            break;
        case LogEntry::MUTATE_PART:
            /// Sometimes it's better to fetch mutated part instead of merging.
            do_fetch = !tryExecutePartMutation(entry);
            break;
        case LogEntry::ALTER_METADATA:
            return executeMetadataAlter(entry);
        default:
            throw Exception(ErrorCodes::LOGICAL_ERROR, "Unexpected log entry type: {}", static_cast<int>(entry.type));
    }

    if (do_fetch)
        return executeFetch(entry);

    return true;
}

bool StorageReplicatedMergeTree::tryExecuteMerge(const LogEntry & entry)
{
    LOG_TRACE(log, "Executing log entry to merge parts {} to {}",
        fmt::join(entry.source_parts, ", "), entry.new_part_name);

    const auto storage_settings_ptr = getSettings();

    if (storage_settings_ptr->always_fetch_merged_part)
    {
        LOG_INFO(log, "Will fetch part {} because setting 'always_fetch_merged_part' is true", entry.new_part_name);
        return false;
    }

    if (entry.merge_type == MergeType::TTL_RECOMPRESS &&
        (time(nullptr) - entry.create_time) <= storage_settings_ptr->try_fetch_recompressed_part_timeout.totalSeconds() &&
        entry.source_replica != replica_name)
    {
        LOG_INFO(log, "Will try to fetch part {} until '{}' because this part assigned to recompression merge. "
            "Source replica {} will try to merge this part first", entry.new_part_name,
            DateLUT::instance().timeToString(entry.create_time + storage_settings_ptr->try_fetch_recompressed_part_timeout.totalSeconds()), entry.source_replica);
        return false;
    }

    /// In some use cases merging can be more expensive than fetching
    /// and it may be better to spread merges tasks across the replicas
    /// instead of doing exactly the same merge cluster-wise
    std::optional<String> replica_to_execute_merge;
    bool replica_to_execute_merge_picked = false;

    if (merge_strategy_picker.shouldMergeOnSingleReplica(entry))
    {
        replica_to_execute_merge = merge_strategy_picker.pickReplicaToExecuteMerge(entry);
        replica_to_execute_merge_picked = true;

        if (replica_to_execute_merge)
        {
            LOG_DEBUG(log,
                "Prefer fetching part {} from replica {} due to execute_merges_on_single_replica_time_threshold",
                entry.new_part_name, replica_to_execute_merge.value());

            return false;
        }
    }

    DataPartsVector parts;

    for (const String & source_part_name : entry.source_parts)
    {
        DataPartPtr source_part_or_covering = getActiveContainingPart(source_part_name);

        if (!source_part_or_covering)
        {
            /// We do not have one of source parts locally, try to take some already merged part from someone.
            LOG_DEBUG(log, "Don't have all parts for merge {}; will try to fetch it instead", entry.new_part_name);
            return false;
        }

        if (source_part_or_covering->name != source_part_name)
        {
            /// We do not have source part locally, but we have some covering part. Possible options:
            /// 1. We already have merged part (source_part_or_covering->name == new_part_name)
            /// 2. We have some larger merged part which covers new_part_name (and therefore it covers source_part_name too)
            /// 3. We have two intersecting parts, both cover source_part_name. It's logical error.
            /// TODO Why 1 and 2 can happen? Do we need more assertions here or somewhere else?
            constexpr const char * message = "Part {} is covered by {} but should be merged into {}. This shouldn't happen often.";
            LOG_WARNING(log, message, source_part_name, source_part_or_covering->name, entry.new_part_name);
            if (!source_part_or_covering->info.contains(MergeTreePartInfo::fromPartName(entry.new_part_name, format_version)))
                throw Exception(ErrorCodes::LOGICAL_ERROR, message, source_part_name, source_part_or_covering->name, entry.new_part_name);
            return false;
        }

        parts.push_back(source_part_or_covering);
    }

    /// All source parts are found locally, we can execute merge

    if (entry.create_time + storage_settings_ptr->prefer_fetch_merged_part_time_threshold.totalSeconds() <= time(nullptr))
    {
        /// If entry is old enough, and have enough size, and part are exists in any replica,
        ///  then prefer fetching of merged part from replica.

        size_t sum_parts_bytes_on_disk = 0;
        for (const auto & part : parts)
            sum_parts_bytes_on_disk += part->getBytesOnDisk();

        if (sum_parts_bytes_on_disk >= storage_settings_ptr->prefer_fetch_merged_part_size_threshold)
        {
            String replica = findReplicaHavingPart(entry.new_part_name, true);    /// NOTE excessive ZK requests for same data later, may remove.
            if (!replica.empty())
            {
                LOG_DEBUG(log, "Prefer to fetch {} from replica {}", entry.new_part_name, replica);
                return false;
            }
        }
    }

    /// Start to make the main work
    size_t estimated_space_for_merge = MergeTreeDataMergerMutator::estimateNeededDiskSpace(parts);

    /// Can throw an exception while reserving space.
    IMergeTreeDataPart::TTLInfos ttl_infos;
    size_t max_volume_index = 0;
    for (auto & part_ptr : parts)
    {
        ttl_infos.update(part_ptr->ttl_infos);
        max_volume_index = std::max(max_volume_index, getStoragePolicy()->getVolumeIndexByDisk(part_ptr->volume->getDisk()));
    }
    auto table_lock = lockForShare(RWLockImpl::NO_QUERY, storage_settings_ptr->lock_acquire_timeout_for_background_operations);

    StorageMetadataPtr metadata_snapshot = getInMemoryMetadataPtr();
    FutureMergedMutatedPart future_merged_part(parts, entry.new_part_type);
    if (future_merged_part.name != entry.new_part_name)
    {
        throw Exception("Future merged part name " + backQuote(future_merged_part.name) + " differs from part name in log entry: "
            + backQuote(entry.new_part_name), ErrorCodes::BAD_DATA_PART_NAME);
    }

    std::optional<CurrentlySubmergingEmergingTagger> tagger;
    ReservationPtr reserved_space = balancedReservation(
        metadata_snapshot,
        estimated_space_for_merge,
        max_volume_index,
        future_merged_part.name,
        future_merged_part.part_info,
        future_merged_part.parts,
        &tagger,
        &ttl_infos);

    if (!reserved_space)
        reserved_space
            = reserveSpacePreferringTTLRules(metadata_snapshot, estimated_space_for_merge, ttl_infos, time(nullptr), max_volume_index);

    future_merged_part.uuid = entry.new_part_uuid;
    future_merged_part.updatePath(*this, reserved_space);
    future_merged_part.merge_type = entry.merge_type;

    if (storage_settings_ptr->allow_s3_zero_copy_replication)
    {
        if (auto disk = reserved_space->getDisk(); disk->getType() == DB::DiskType::Type::S3)
        {
            if (merge_strategy_picker.shouldMergeOnSingleReplicaS3Shared(entry))
            {
                if (!replica_to_execute_merge_picked)
                    replica_to_execute_merge = merge_strategy_picker.pickReplicaToExecuteMerge(entry);

                if (replica_to_execute_merge)
                {
                    LOG_DEBUG(log,
                        "Prefer fetching part {} from replica {} due s3_execute_merges_on_single_replica_time_threshold",
                        entry.new_part_name, replica_to_execute_merge.value());
                    return false;
                }
            }
        }
    }

    /// Account TTL merge
    if (isTTLMergeType(future_merged_part.merge_type))
        getContext()->getMergeList().bookMergeWithTTL();

    auto table_id = getStorageID();

    /// Add merge to list
    MergeList::EntryPtr merge_entry = getContext()->getMergeList().insert(table_id.database_name, table_id.table_name, future_merged_part);

    Transaction transaction(*this);
    MutableDataPartPtr part;

    Stopwatch stopwatch;

    auto write_part_log = [&] (const ExecutionStatus & execution_status)
    {
        writePartLog(
            PartLogElement::MERGE_PARTS, execution_status, stopwatch.elapsed(),
            entry.new_part_name, part, parts, merge_entry.get());
    };

    try
    {
        part = merger_mutator.mergePartsToTemporaryPart(
            future_merged_part, metadata_snapshot, *merge_entry,
            table_lock, entry.create_time, getContext(), reserved_space, entry.deduplicate, entry.deduplicate_by_columns);

        merger_mutator.renameMergedTemporaryPart(part, parts, &transaction);

        try
        {
            checkPartChecksumsAndCommit(transaction, part);
        }
        catch (const Exception & e)
        {
            if (MergeTreeDataPartChecksums::isBadChecksumsErrorCode(e.code()))
            {
                transaction.rollback();

                ProfileEvents::increment(ProfileEvents::DataAfterMergeDiffersFromReplica);

                LOG_ERROR(log,
                    "{}. Data after merge is not byte-identical to data on another replicas. There could be several"
                    " reasons: 1. Using newer version of compression library after server update. 2. Using another"
                    " compression method. 3. Non-deterministic compression algorithm (highly unlikely). 4."
                    " Non-deterministic merge algorithm due to logical error in code. 5. Data corruption in memory due"
                    " to bug in code. 6. Data corruption in memory due to hardware issue. 7. Manual modification of"
                    " source data after server startup. 8. Manual modification of checksums stored in ZooKeeper. 9."
                    " Part format related settings like 'enable_mixed_granularity_parts' are different on different"
                    " replicas. We will download merged part from replica to force byte-identical result.",
                    getCurrentExceptionMessage(false));

                write_part_log(ExecutionStatus::fromCurrentException());

                tryRemovePartImmediately(std::move(part));
                /// No need to delete the part from ZK because we can be sure that the commit transaction
                /// didn't go through.

                return false;
            }

            throw;
        }

        /** Removing old parts from ZK and from the disk is delayed - see ReplicatedMergeTreeCleanupThread, clearOldParts.
          */

        /** With `ZSESSIONEXPIRED` or `ZOPERATIONTIMEOUT`, we can inadvertently roll back local changes to the parts.
          * This is not a problem, because in this case the merge will remain in the queue, and we will try again.
          */
        merge_selecting_task->schedule();
        ProfileEvents::increment(ProfileEvents::ReplicatedPartMerges);

        write_part_log({});

        return true;
    }
    catch (...)
    {
        write_part_log(ExecutionStatus::fromCurrentException());
        throw;
    }
}

bool StorageReplicatedMergeTree::tryExecutePartMutation(const StorageReplicatedMergeTree::LogEntry & entry)
{
    const String & source_part_name = entry.source_parts.at(0);
    const auto storage_settings_ptr = getSettings();
    LOG_TRACE(log, "Executing log entry to mutate part {} to {}", source_part_name, entry.new_part_name);

    DataPartPtr source_part = getActiveContainingPart(source_part_name);
    if (!source_part)
    {
        LOG_DEBUG(log, "Source part {} for {} is not ready; will try to fetch it instead", source_part_name, entry.new_part_name);
        return false;
    }

    if (source_part->name != source_part_name)
    {
        LOG_WARNING(log, "Part " + source_part_name + " is covered by " + source_part->name
                    + " but should be mutated to " + entry.new_part_name + ". "
                    + "Possibly the mutation of this part is not needed and will be skipped. This shouldn't happen often.");
        return false;
    }

    /// TODO - some better heuristic?
    size_t estimated_space_for_result = MergeTreeDataMergerMutator::estimateNeededDiskSpace({source_part});

    if (entry.create_time + storage_settings_ptr->prefer_fetch_merged_part_time_threshold.totalSeconds() <= time(nullptr)
        && estimated_space_for_result >= storage_settings_ptr->prefer_fetch_merged_part_size_threshold)
    {
        /// If entry is old enough, and have enough size, and some replica has the desired part,
        /// then prefer fetching from replica.
        String replica = findReplicaHavingPart(entry.new_part_name, true);    /// NOTE excessive ZK requests for same data later, may remove.
        if (!replica.empty())
        {
            LOG_DEBUG(log, "Prefer to fetch {} from replica {}", entry.new_part_name, replica);
            return false;
        }
    }

    MergeTreePartInfo new_part_info = MergeTreePartInfo::fromPartName(
        entry.new_part_name, format_version);
    MutationCommands commands = queue.getMutationCommands(source_part, new_part_info.mutation);

    /// Once we mutate part, we must reserve space on the same disk, because mutations can possibly create hardlinks.
    /// Can throw an exception.
    ReservationPtr reserved_space = reserveSpace(estimated_space_for_result, source_part->volume);

    auto table_lock = lockForShare(
            RWLockImpl::NO_QUERY, storage_settings_ptr->lock_acquire_timeout_for_background_operations);
    StorageMetadataPtr metadata_snapshot = getInMemoryMetadataPtr();

    MutableDataPartPtr new_part;
    Transaction transaction(*this);

    FutureMergedMutatedPart future_mutated_part;
    future_mutated_part.name = entry.new_part_name;
    future_mutated_part.uuid = entry.new_part_uuid;
    future_mutated_part.parts.push_back(source_part);
    future_mutated_part.part_info = new_part_info;
    future_mutated_part.updatePath(*this, reserved_space);
    future_mutated_part.type = source_part->getType();

    auto table_id = getStorageID();
    MergeList::EntryPtr merge_entry = getContext()->getMergeList().insert(
        table_id.database_name, table_id.table_name, future_mutated_part);

    Stopwatch stopwatch;

    auto write_part_log = [&] (const ExecutionStatus & execution_status)
    {
        writePartLog(
            PartLogElement::MUTATE_PART, execution_status, stopwatch.elapsed(),
            entry.new_part_name, new_part, future_mutated_part.parts, merge_entry.get());
    };

    try
    {
        new_part = merger_mutator.mutatePartToTemporaryPart(
            future_mutated_part, metadata_snapshot, commands, *merge_entry,
            entry.create_time, getContext(), reserved_space, table_lock);
        renameTempPartAndReplace(new_part, nullptr, &transaction);

        try
        {
            checkPartChecksumsAndCommit(transaction, new_part);
        }
        catch (const Exception & e)
        {
            if (MergeTreeDataPartChecksums::isBadChecksumsErrorCode(e.code()))
            {
                transaction.rollback();

                ProfileEvents::increment(ProfileEvents::DataAfterMutationDiffersFromReplica);

                LOG_ERROR(log, "{}. Data after mutation is not byte-identical to data on another replicas. We will download merged part from replica to force byte-identical result.", getCurrentExceptionMessage(false));

                write_part_log(ExecutionStatus::fromCurrentException());

                tryRemovePartImmediately(std::move(new_part));
                /// No need to delete the part from ZK because we can be sure that the commit transaction
                /// didn't go through.

                return false;
            }

            throw;
        }

        /** With `ZSESSIONEXPIRED` or `ZOPERATIONTIMEOUT`, we can inadvertently roll back local changes to the parts.
          * This is not a problem, because in this case the entry will remain in the queue, and we will try again.
          */
        merge_selecting_task->schedule();
        ProfileEvents::increment(ProfileEvents::ReplicatedPartMutations);
        write_part_log({});

        return true;
    }
    catch (...)
    {
        write_part_log(ExecutionStatus::fromCurrentException());
        throw;
    }
}


bool StorageReplicatedMergeTree::executeFetch(LogEntry & entry)
{
    /// Looking for covering part. After that entry.actual_new_part_name may be filled.
    String replica = findReplicaHavingCoveringPart(entry, true);
    const auto storage_settings_ptr = getSettings();
    auto metadata_snapshot = getInMemoryMetadataPtr();

    if (storage_settings_ptr->replicated_max_parallel_fetches &&
        total_fetches >= storage_settings_ptr->replicated_max_parallel_fetches)
        throw Exception(ErrorCodes::TOO_MANY_FETCHES, "Too many total fetches from replicas, maximum: {} ",
            storage_settings_ptr->replicated_max_parallel_fetches.toString());

    ++total_fetches;
    SCOPE_EXIT({--total_fetches;});

    if (storage_settings_ptr->replicated_max_parallel_fetches_for_table
        && current_table_fetches >= storage_settings_ptr->replicated_max_parallel_fetches_for_table)
        throw Exception(ErrorCodes::TOO_MANY_FETCHES, "Too many fetches from replicas for table, maximum: {}",
            storage_settings_ptr->replicated_max_parallel_fetches_for_table.toString());

    ++current_table_fetches;
    SCOPE_EXIT({--current_table_fetches;});

    try
    {
        if (replica.empty())
        {
            /** If a part is to be written with a quorum and the quorum is not reached yet,
              *  then (due to the fact that a part is impossible to download right now),
              *  the quorum entry should be considered unsuccessful.
              * TODO Complex code, extract separately.
              */
            if (entry.quorum)
            {
                if (entry.type != LogEntry::GET_PART)
                    throw Exception("Logical error: log entry with quorum but type is not GET_PART", ErrorCodes::LOGICAL_ERROR);

                LOG_DEBUG(log, "No active replica has part {} which needs to be written with quorum. Will try to mark that quorum as failed.", entry.new_part_name);

                /** Atomically:
                  * - if replicas do not become active;
                  * - if there is a `quorum` node with this part;
                  * - delete `quorum` node;
                  * - add a part to the list `quorum/failed_parts`;
                  * - if the part is not already removed from the list for deduplication `blocks/block_num`, then delete it;
                  *
                  * If something changes, then we will nothing - we'll get here again next time.
                  */

                /** We collect the `host` node versions from the replicas.
                  * When the replica becomes active, it changes the value of host in the same transaction (with the creation of `is_active`).
                  * This will ensure that the replicas do not become active.
                  */

                auto zookeeper = getZooKeeper();

                Strings replicas = zookeeper->getChildren(fs::path(zookeeper_path) / "replicas");

                Coordination::Requests ops;

                for (const auto & path_part : replicas)
                {
                    Coordination::Stat stat;
                    String path = fs::path(zookeeper_path) / "replicas" / path_part / "host";
                    zookeeper->get(path, &stat);
                    ops.emplace_back(zkutil::makeCheckRequest(path, stat.version));
                }

                /// We verify that while we were collecting versions, the replica with the necessary part did not come alive.
                replica = findReplicaHavingPart(entry.new_part_name, true);

                /// Also during this time a completely new replica could be created.
                /// But if a part does not appear on the old, then it can not be on the new one either.

                if (replica.empty())
                {
                    Coordination::Stat quorum_stat;
                    const String quorum_unparallel_path = fs::path(zookeeper_path) / "quorum" / "status";
                    const String quorum_parallel_path = fs::path(zookeeper_path) / "quorum" / "parallel" / entry.new_part_name;
                    String quorum_str, quorum_path;
                    ReplicatedMergeTreeQuorumEntry quorum_entry;

                    if (zookeeper->tryGet(quorum_unparallel_path, quorum_str, &quorum_stat))
                        quorum_path = quorum_unparallel_path;
                    else
                    {
                        quorum_str = zookeeper->get(quorum_parallel_path, &quorum_stat);
                        quorum_path = quorum_parallel_path;
                    }

                    quorum_entry.fromString(quorum_str);

                    if (quorum_entry.part_name == entry.new_part_name)
                    {
                        ops.emplace_back(zkutil::makeRemoveRequest(quorum_path, quorum_stat.version));
                        auto part_info = MergeTreePartInfo::fromPartName(entry.new_part_name, format_version);

                        if (part_info.min_block != part_info.max_block)
                            throw Exception("Logical error: log entry with quorum for part covering more than one block number",
                                ErrorCodes::LOGICAL_ERROR);

                        ops.emplace_back(zkutil::makeCreateRequest(
                            fs::path(zookeeper_path) / "quorum" / "failed_parts" / entry.new_part_name,
                            "",
                            zkutil::CreateMode::Persistent));

                        /// Deleting from `blocks`.
                        if (!entry.block_id.empty() && zookeeper->exists(fs::path(zookeeper_path) / "blocks" / entry.block_id))
                            ops.emplace_back(zkutil::makeRemoveRequest(fs::path(zookeeper_path) / "blocks" / entry.block_id, -1));

                        Coordination::Responses responses;
                        auto code = zookeeper->tryMulti(ops, responses);

                        if (code == Coordination::Error::ZOK)
                        {
                            LOG_DEBUG(log, "Marked quorum for part {} as failed.", entry.new_part_name);
                            queue.removeFromVirtualParts(part_info);
                            return true;
                        }
                        else if (code == Coordination::Error::ZBADVERSION || code == Coordination::Error::ZNONODE || code == Coordination::Error::ZNODEEXISTS)
                        {
                            LOG_DEBUG(log, "State was changed or isn't expected when trying to mark quorum for part {} as failed. Code: {}",
                                      entry.new_part_name, Coordination::errorMessage(code));
                        }
                        else
                            throw Coordination::Exception(code);
                    }
                    else
                    {
                        LOG_WARNING(log, "No active replica has part {}, but that part needs quorum and /quorum/status contains entry about another part {}. It means that part was successfully written to {} replicas, but then all of them goes offline. Or it is a bug.", entry.new_part_name, quorum_entry.part_name, entry.quorum);
                    }
                }
            }

            if (replica.empty())
            {
                ProfileEvents::increment(ProfileEvents::ReplicatedPartFailedFetches);
                throw Exception("No active replica has part " + entry.new_part_name + " or covering part", ErrorCodes::NO_REPLICA_HAS_PART);
            }
        }

        try
        {
            String part_name = entry.actual_new_part_name.empty() ? entry.new_part_name : entry.actual_new_part_name;
            if (!fetchPart(part_name, metadata_snapshot, fs::path(zookeeper_path) / "replicas" / replica, false, entry.quorum))
                return false;
        }
        catch (Exception & e)
        {
            /// No stacktrace, just log message
            if (e.code() == ErrorCodes::RECEIVED_ERROR_TOO_MANY_REQUESTS)
                e.addMessage("Too busy replica. Will try later.");
            throw;
        }

        if (entry.type == LogEntry::MERGE_PARTS)
            ProfileEvents::increment(ProfileEvents::ReplicatedPartFetchesOfMerged);
    }
    catch (...)
    {
        /** If we can not download the part we need for some merge, it's better not to try to get other parts for this merge,
          * but try to get already merged part. To do this, move the action to get the remaining parts
          * for this merge at the end of the queue.
          */
        try
        {
            auto parts_for_merge = queue.moveSiblingPartsForMergeToEndOfQueue(entry.new_part_name);

            if (!parts_for_merge.empty() && replica.empty())
            {
                LOG_INFO(log, "No active replica has part {}. Will fetch merged part instead.", entry.new_part_name);
                return false;
            }

            /** If no active replica has a part, and there is no merge in the queue with its participation,
              * check to see if any (active or inactive) replica has such a part or covering it.
              */
            if (replica.empty())
                enqueuePartForCheck(entry.new_part_name);
        }
        catch (...)
        {
            tryLogCurrentException(log, __PRETTY_FUNCTION__);
        }

        throw;
    }

    return true;
}


bool StorageReplicatedMergeTree::executeFetchShared(
    const String & source_replica,
    const String & new_part_name,
    const DiskPtr & disk,
    const String & path)
{
    if (source_replica.empty())
    {
        LOG_INFO(log, "No active replica has part {} on S3.", new_part_name);
        return false;
    }

    const auto storage_settings_ptr = getSettings();
    auto metadata_snapshot = getInMemoryMetadataPtr();

    if (storage_settings_ptr->replicated_max_parallel_fetches && total_fetches >= storage_settings_ptr->replicated_max_parallel_fetches)
    {
        throw Exception("Too many total fetches from replicas, maximum: " + storage_settings_ptr->replicated_max_parallel_fetches.toString(),
            ErrorCodes::TOO_MANY_FETCHES);
    }

    ++total_fetches;
    SCOPE_EXIT({--total_fetches;});

    if (storage_settings_ptr->replicated_max_parallel_fetches_for_table
        && current_table_fetches >= storage_settings_ptr->replicated_max_parallel_fetches_for_table)
    {
        throw Exception("Too many fetches from replicas for table, maximum: " + storage_settings_ptr->replicated_max_parallel_fetches_for_table.toString(),
            ErrorCodes::TOO_MANY_FETCHES);
    }

    ++current_table_fetches;
    SCOPE_EXIT({--current_table_fetches;});

    try
    {
        if (!fetchExistsPart(new_part_name, metadata_snapshot, fs::path(zookeeper_path) / "replicas" / source_replica, disk, path))
            return false;
    }
    catch (Exception & e)
    {
        if (e.code() == ErrorCodes::RECEIVED_ERROR_TOO_MANY_REQUESTS)
            e.addMessage("Too busy replica. Will try later.");
        tryLogCurrentException(log, __PRETTY_FUNCTION__);
        throw;
    }

    return true;
}


void StorageReplicatedMergeTree::executeDropRange(const LogEntry & entry)
{
    auto drop_range_info = MergeTreePartInfo::fromPartName(entry.new_part_name, format_version);
    queue.removePartProducingOpsInRange(getZooKeeper(), drop_range_info, entry);

    if (entry.detach)
        LOG_DEBUG(log, "Detaching parts.");
    else
        LOG_DEBUG(log, "Removing parts.");

    /// Delete the parts contained in the range to be deleted.
    /// It's important that no old parts remain (after the merge), because otherwise,
    ///  after adding a new replica, this new replica downloads them, but does not delete them.
    /// And, if you do not, the parts will come to life after the server is restarted.
    /// Therefore, we use all data parts.

    auto metadata_snapshot = getInMemoryMetadataPtr();
    DataPartsVector parts_to_remove;
    {
        auto data_parts_lock = lockParts();
        parts_to_remove = removePartsInRangeFromWorkingSet(drop_range_info, true, true, data_parts_lock);
    }

    if (entry.detach)
    {
        /// If DETACH clone parts to detached/ directory
        for (const auto & part : parts_to_remove)
        {
            LOG_INFO(log, "Detaching {}", part->relative_path);
            part->makeCloneInDetached("", metadata_snapshot);
        }
    }

    /// Forcibly remove parts from ZooKeeper
    tryRemovePartsFromZooKeeperWithRetries(parts_to_remove);

    if (entry.detach)
        LOG_DEBUG(log, "Detached {} parts inside {}.", parts_to_remove.size(), entry.new_part_name);
    else
        LOG_DEBUG(log, "Removed {} parts inside {}.", parts_to_remove.size(), entry.new_part_name);

    /// We want to remove dropped parts from disk as soon as possible
    /// To be removed a partition should have zero refcount, therefore call the cleanup thread at exit
    parts_to_remove.clear();
    cleanup_thread.wakeup();
}


bool StorageReplicatedMergeTree::executeReplaceRange(const LogEntry & entry)
{
    Stopwatch watch;
    auto & entry_replace = *entry.replace_range_entry;
    auto metadata_snapshot = getInMemoryMetadataPtr();

    MergeTreePartInfo drop_range = MergeTreePartInfo::fromPartName(entry_replace.drop_range_part_name, format_version);
    /// Range with only one block has special meaning ATTACH PARTITION
    bool replace = drop_range.getBlocksCount() > 1;

    queue.removePartProducingOpsInRange(getZooKeeper(), drop_range, entry);

    struct PartDescription
    {
        PartDescription(
            size_t index_,
            const String & src_part_name_,
            const String & new_part_name_,
            const String & checksum_hex_,
            MergeTreeDataFormatVersion format_version)
            : index(index_)
            , src_part_name(src_part_name_)
            , src_part_info(MergeTreePartInfo::fromPartName(src_part_name_, format_version))
            , new_part_name(new_part_name_)
            , new_part_info(MergeTreePartInfo::fromPartName(new_part_name_, format_version))
            , checksum_hex(checksum_hex_)
        {
        }

        size_t index; // in log entry arrays
        String src_part_name;
        MergeTreePartInfo src_part_info;
        String new_part_name;
        MergeTreePartInfo new_part_info;
        String checksum_hex;

        /// Part which will be committed
        MutableDataPartPtr res_part;

        /// We could find a covering part
        MergeTreePartInfo found_new_part_info;
        String found_new_part_name;

        /// Hold pointer to part in source table if will clone it from local table
        DataPartPtr src_table_part;

        /// A replica that will be used to fetch part
        String replica;
    };

    using PartDescriptionPtr = std::shared_ptr<PartDescription>;
    using PartDescriptions = std::vector<PartDescriptionPtr>;

    PartDescriptions all_parts;
    PartDescriptions parts_to_add;
    DataPartsVector parts_to_remove;

    auto table_lock_holder_dst_table = lockForShare(
            RWLockImpl::NO_QUERY, getSettings()->lock_acquire_timeout_for_background_operations);
    auto dst_metadata_snapshot = getInMemoryMetadataPtr();

    for (size_t i = 0; i < entry_replace.new_part_names.size(); ++i)
    {
        all_parts.emplace_back(std::make_shared<PartDescription>(i,
            entry_replace.src_part_names.at(i),
            entry_replace.new_part_names.at(i),
            entry_replace.part_names_checksums.at(i),
            format_version));
    }

    /// What parts we should add? Or we have already added all required parts (we an replica-initializer)
    {
        auto data_parts_lock = lockParts();

        for (const PartDescriptionPtr & part_desc : all_parts)
        {
            if (!getActiveContainingPart(part_desc->new_part_info, MergeTreeDataPartState::Committed, data_parts_lock))
                parts_to_add.emplace_back(part_desc);
        }

        if (parts_to_add.empty() && replace)
            parts_to_remove = removePartsInRangeFromWorkingSet(drop_range, true, false, data_parts_lock);
    }

    if (parts_to_add.empty())
    {
        LOG_INFO(log, "All parts from REPLACE PARTITION command have been already attached");
        tryRemovePartsFromZooKeeperWithRetries(parts_to_remove);
        return true;
    }

    if (parts_to_add.size() < all_parts.size())
    {
        LOG_WARNING(log, "Some (but not all) parts from REPLACE PARTITION command already exist. REPLACE PARTITION will not be atomic.");
    }

    StoragePtr source_table;
    TableLockHolder table_lock_holder_src_table;
    StorageID source_table_id{entry_replace.from_database, entry_replace.from_table};

    auto clone_data_parts_from_source_table = [&] () -> size_t
    {
        source_table = DatabaseCatalog::instance().tryGetTable(source_table_id, getContext());
        if (!source_table)
        {
            LOG_DEBUG(log, "Can't use {} as source table for REPLACE PARTITION command. It does not exist.", source_table_id.getNameForLogs());
            return 0;
        }

        auto src_metadata_snapshot = source_table->getInMemoryMetadataPtr();
        MergeTreeData * src_data = nullptr;
        try
        {
            src_data = &checkStructureAndGetMergeTreeData(source_table, src_metadata_snapshot, dst_metadata_snapshot);
        }
        catch (Exception &)
        {
            LOG_INFO(log, "Can't use {} as source table for REPLACE PARTITION command. Will fetch all parts. Reason: {}", source_table_id.getNameForLogs(), getCurrentExceptionMessage(false));
            return 0;
        }

        table_lock_holder_src_table = source_table->lockForShare(
                RWLockImpl::NO_QUERY, getSettings()->lock_acquire_timeout_for_background_operations);

        DataPartStates valid_states{
            MergeTreeDataPartState::PreCommitted, MergeTreeDataPartState::Committed, MergeTreeDataPartState::Outdated};

        size_t num_clonable_parts = 0;
        for (PartDescriptionPtr & part_desc : parts_to_add)
        {
            auto src_part = src_data->getPartIfExists(part_desc->src_part_info, valid_states);
            if (!src_part)
            {
                LOG_DEBUG(log, "There is no part {} in {}", part_desc->src_part_name, source_table_id.getNameForLogs());
                continue;
            }

            String checksum_hex  = src_part->checksums.getTotalChecksumHex();

            if (checksum_hex != part_desc->checksum_hex)
            {
                LOG_DEBUG(log, "Part {} of {} has inappropriate checksum", part_desc->src_part_name, source_table_id.getNameForLogs());
                /// TODO: check version
                continue;
            }

            part_desc->found_new_part_name = part_desc->new_part_name;
            part_desc->found_new_part_info = part_desc->new_part_info;
            part_desc->src_table_part = src_part;

            ++num_clonable_parts;
        }

        return num_clonable_parts;
    };

    size_t num_clonable_parts = clone_data_parts_from_source_table();
    LOG_DEBUG(log, "Found {} parts that could be cloned (of {} required parts)", num_clonable_parts, parts_to_add.size());

    ActiveDataPartSet adding_parts_active_set(format_version);
    std::unordered_map<String, PartDescriptionPtr> part_name_to_desc;

    for (PartDescriptionPtr & part_desc : parts_to_add)
    {
        if (part_desc->src_table_part)
        {
            /// It is clonable part
            adding_parts_active_set.add(part_desc->new_part_name);
            part_name_to_desc.emplace(part_desc->new_part_name, part_desc);
            continue;
        }

        /// Firstly, try find exact part to produce more accurate part set
        String replica = findReplicaHavingPart(part_desc->new_part_name, true);
        String found_part_name;
        /// TODO: check version

        if (replica.empty())
        {
            LOG_DEBUG(log, "Part {} is not found on remote replicas", part_desc->new_part_name);

            /// Fallback to covering part
            replica = findReplicaHavingCoveringPart(part_desc->new_part_name, true, found_part_name);

            if (replica.empty())
            {
                /// It is not fail, since adjacent parts could cover current part
                LOG_DEBUG(log, "Parts covering {} are not found on remote replicas", part_desc->new_part_name);
                continue;
            }
        }
        else
        {
            found_part_name = part_desc->new_part_name;
        }

        part_desc->found_new_part_name = found_part_name;
        part_desc->found_new_part_info = MergeTreePartInfo::fromPartName(found_part_name, format_version);
        part_desc->replica = replica;

        adding_parts_active_set.add(part_desc->found_new_part_name);
        part_name_to_desc.emplace(part_desc->found_new_part_name, part_desc);
    }

    /// Check that we could cover whole range
    for (PartDescriptionPtr & part_desc : parts_to_add)
    {
        if (adding_parts_active_set.getContainingPart(part_desc->new_part_info).empty())
        {
            throw Exception("Not found part " + part_desc->new_part_name +
                            " (or part covering it) neither source table neither remote replicas" , ErrorCodes::NO_REPLICA_HAS_PART);
        }
    }

    /// Filter covered parts
    PartDescriptions final_parts;
    {
        Strings final_part_names = adding_parts_active_set.getParts();

        for (const String & final_part_name : final_part_names)
        {
            auto part_desc = part_name_to_desc[final_part_name];
            if (!part_desc)
                throw Exception("There is no final part " + final_part_name + ". This is a bug", ErrorCodes::LOGICAL_ERROR);

            final_parts.emplace_back(part_desc);

            if (final_parts.size() > 1)
            {
                auto & prev = *final_parts[final_parts.size() - 2];
                auto & curr = *final_parts[final_parts.size() - 1];

                if (!prev.found_new_part_info.isDisjoint(curr.found_new_part_info))
                {
                    throw Exception("Intersected final parts detected: " + prev.found_new_part_name
                        + " and " + curr.found_new_part_name + ". It should be investigated.", ErrorCodes::INCORRECT_DATA);
                }
            }
        }
    }

    static const String TMP_PREFIX = "tmp_replace_from_";

    auto obtain_part = [&] (PartDescriptionPtr & part_desc)
    {
        if (part_desc->src_table_part)
        {

            if (part_desc->checksum_hex != part_desc->src_table_part->checksums.getTotalChecksumHex())
                throw Exception("Checksums of " + part_desc->src_table_part->name + " is suddenly changed", ErrorCodes::UNFINISHED);

            part_desc->res_part = cloneAndLoadDataPartOnSameDisk(
                part_desc->src_table_part, TMP_PREFIX + "clone_", part_desc->new_part_info, metadata_snapshot);
        }
        else if (!part_desc->replica.empty())
        {
            String source_replica_path = fs::path(zookeeper_path) / "replicas" / part_desc->replica;
            ReplicatedMergeTreeAddress address(getZooKeeper()->get(fs::path(source_replica_path) / "host"));
            auto timeouts = getFetchPartHTTPTimeouts(getContext());

            auto credentials = getContext()->getInterserverCredentials();
            String interserver_scheme = getContext()->getInterserverScheme();

            if (interserver_scheme != address.scheme)
                throw Exception("Interserver schemas are different '" + interserver_scheme + "' != '" + address.scheme + "', can't fetch part from " + address.host, ErrorCodes::LOGICAL_ERROR);

            part_desc->res_part = fetcher.fetchPart(
                metadata_snapshot, part_desc->found_new_part_name, source_replica_path,
                address.host, address.replication_port, timeouts, credentials->getUser(), credentials->getPassword(), interserver_scheme, false, TMP_PREFIX + "fetch_");

            /// TODO: check columns_version of fetched part

            ProfileEvents::increment(ProfileEvents::ReplicatedPartFetches);
        }
        else
            throw Exception("There is no receipt to produce part " + part_desc->new_part_name + ". This is bug", ErrorCodes::LOGICAL_ERROR);
    };

    /// Download or clone parts
    /// TODO: make it in parallel
    for (PartDescriptionPtr & part_desc : final_parts)
        obtain_part(part_desc);

    MutableDataPartsVector res_parts;
    for (PartDescriptionPtr & part_desc : final_parts)
        res_parts.emplace_back(part_desc->res_part);

    try
    {
        /// Commit parts
        auto zookeeper = getZooKeeper();
        Transaction transaction(*this);

        Coordination::Requests ops;
        for (PartDescriptionPtr & part_desc : final_parts)
        {
            renameTempPartAndReplace(part_desc->res_part, nullptr, &transaction);
            getCommitPartOps(ops, part_desc->res_part);

            if (ops.size() > zkutil::MULTI_BATCH_SIZE)
            {
                zookeeper->multi(ops);
                ops.clear();
            }
        }

        if (!ops.empty())
            zookeeper->multi(ops);

        {
            auto data_parts_lock = lockParts();

            transaction.commit(&data_parts_lock);
            if (replace)
                parts_to_remove = removePartsInRangeFromWorkingSet(drop_range, true, false, data_parts_lock);
        }

        PartLog::addNewParts(getContext(), res_parts, watch.elapsed());
    }
    catch (...)
    {
        PartLog::addNewParts(getContext(), res_parts, watch.elapsed(), ExecutionStatus::fromCurrentException());
        throw;
    }

    tryRemovePartsFromZooKeeperWithRetries(parts_to_remove);
    res_parts.clear();
    parts_to_remove.clear();
    cleanup_thread.wakeup();

    return true;
}


void StorageReplicatedMergeTree::cloneReplica(const String & source_replica, Coordination::Stat source_is_lost_stat, zkutil::ZooKeeperPtr & zookeeper)
{
    String source_path = fs::path(zookeeper_path) / "replicas" / source_replica;

    /** TODO: it will be deleted! (It is only to support old version of CH server).
      * In current code, the replica is created in single transaction.
      * If the reference/master replica is not yet fully created, let's wait.
      */
    while (!zookeeper->exists(fs::path(source_path) / "columns"))
    {
        LOG_INFO(log, "Waiting for replica {} to be fully created", source_path);

        zkutil::EventPtr event = std::make_shared<Poco::Event>();
        if (zookeeper->exists(fs::path(source_path) / "columns", nullptr, event))
        {
            LOG_WARNING(log, "Oops, a watch has leaked");
            break;
        }

        event->wait();
    }

    /// The order of the following three actions is important.

    Strings source_queue_names;
    /// We are trying to get consistent /log_pointer and /queue state. Otherwise
    /// we can possibly duplicate entries in queue of cloned replica.
    while (true)
    {
        Coordination::Stat log_pointer_stat;
        String raw_log_pointer = zookeeper->get(fs::path(source_path) / "log_pointer", &log_pointer_stat);

        Coordination::Requests ops;
        ops.push_back(zkutil::makeSetRequest(fs::path(replica_path) / "log_pointer", raw_log_pointer, -1));

        /// For support old versions CH.
        if (source_is_lost_stat.version == -1)
        {
            /// We check that it was not suddenly upgraded to new version.
            /// Otherwise it can be upgraded and instantly become lost, but we cannot notice that.
            ops.push_back(zkutil::makeCreateRequest(fs::path(source_path) / "is_lost", "0", zkutil::CreateMode::Persistent));
            ops.push_back(zkutil::makeRemoveRequest(fs::path(source_path) / "is_lost", -1));
        }
        else /// The replica we clone should not suddenly become lost.
            ops.push_back(zkutil::makeCheckRequest(fs::path(source_path) / "is_lost", source_is_lost_stat.version));

        Coordination::Responses responses;

        /// Let's remember the queue of the reference/master replica.
        source_queue_names = zookeeper->getChildren(fs::path(source_path) / "queue");

<<<<<<< HEAD
        /// Check that our log pointer didn't changed while we read queue entries
        ops.push_back(zkutil::makeCheckRequest(fs::path(source_path) / "log_pointer", log_pointer_stat.version));
=======
        /// Check that log pointer of source replica didn't changed while we read queue entries
        ops.push_back(zkutil::makeCheckRequest(source_path + "/log_pointer", log_pointer_stat.version));
>>>>>>> 680860aa

        auto rc = zookeeper->tryMulti(ops, responses);

        if (rc == Coordination::Error::ZOK)
        {
            break;
        }
        else if (rc == Coordination::Error::ZNODEEXISTS)
        {
            throw Exception(
                "Can not clone replica, because the " + source_replica + " updated to new ClickHouse version",
                ErrorCodes::REPLICA_STATUS_CHANGED);
        }
        else if (responses[1]->error == Coordination::Error::ZBADVERSION)
        {
            /// If is_lost node version changed than source replica also lost,
            /// so we cannot clone from it.
            throw Exception(
                "Can not clone replica, because the " + source_replica + " became lost", ErrorCodes::REPLICA_STATUS_CHANGED);
        }
        else if (responses.back()->error == Coordination::Error::ZBADVERSION)
        {
            /// If source replica's log_pointer changed than we probably read
            /// stale state of /queue and have to try one more time.
            LOG_WARNING(log, "Log pointer of source replica {} changed while we loading queue nodes. Will retry.", source_replica);
            continue;
        }
        else
        {
            zkutil::KeeperMultiException::check(rc, ops, responses);
        }
    }

    std::sort(source_queue_names.begin(), source_queue_names.end());

    Strings source_queue;
    for (const String & entry_name : source_queue_names)
    {
        String entry;
        if (!zookeeper->tryGet(fs::path(source_path) / "queue" / entry_name, entry))
            continue;
        source_queue.push_back(entry);
    }

    /// We should do it after copying queue, because some ALTER_METADATA entries can be lost otherwise.
    cloneMetadataIfNeeded(source_replica, source_path, zookeeper);

    /// Add to the queue jobs to receive all the active parts that the reference/master replica has.
    Strings source_replica_parts = zookeeper->getChildren(fs::path(source_path) / "parts");
    ActiveDataPartSet active_parts_set(format_version, source_replica_parts);

    Strings active_parts = active_parts_set.getParts();

    /// Remove local parts if source replica does not have them, because such parts will never be fetched by other replicas.
    Strings local_parts_in_zk = zookeeper->getChildren(fs::path(replica_path) / "parts");
    Strings parts_to_remove_from_zk;
    for (const auto & part : local_parts_in_zk)
    {
        if (active_parts_set.getContainingPart(part).empty())
        {
            queue.remove(zookeeper, part);
            parts_to_remove_from_zk.emplace_back(part);
            LOG_WARNING(log, "Source replica does not have part {}. Removing it from ZooKeeper.", part);
        }
    }
    tryRemovePartsFromZooKeeperWithRetries(parts_to_remove_from_zk);

    auto local_active_parts = getDataParts();
    DataPartsVector parts_to_remove_from_working_set;
    for (const auto & part : local_active_parts)
    {
        if (active_parts_set.getContainingPart(part->name).empty())
        {
            parts_to_remove_from_working_set.emplace_back(part);
            LOG_WARNING(log, "Source replica does not have part {}. Removing it from working set.", part->name);
        }
    }

    if (getSettings()->detach_old_local_parts_when_cloning_replica)
    {
        auto metadata_snapshot = getInMemoryMetadataPtr();
        for (const auto & part : parts_to_remove_from_working_set)
        {
            LOG_INFO(log, "Detaching {}", part->relative_path);
            part->makeCloneInDetached("clone", metadata_snapshot);
        }
    }

    removePartsFromWorkingSet(parts_to_remove_from_working_set, true);

    for (const String & name : active_parts)
    {
        LogEntry log_entry;
        log_entry.type = LogEntry::GET_PART;
        log_entry.source_replica = "";
        log_entry.new_part_name = name;
        log_entry.create_time = tryGetPartCreateTime(zookeeper, source_path, name);

        zookeeper->create(fs::path(replica_path) / "queue/queue-", log_entry.toString(), zkutil::CreateMode::PersistentSequential);
    }

    LOG_DEBUG(log, "Queued {} parts to be fetched", active_parts.size());

    /// Add content of the reference/master replica queue to the queue.
    for (const String & entry : source_queue)
    {
        zookeeper->create(fs::path(replica_path) / "queue/queue-", entry, zkutil::CreateMode::PersistentSequential);
    }

    LOG_DEBUG(log, "Copied {} queue entries", source_queue.size());
}


void StorageReplicatedMergeTree::cloneMetadataIfNeeded(const String & source_replica, const String & source_path, zkutil::ZooKeeperPtr & zookeeper)
{
    String source_metadata_version_str;
    bool metadata_version_exists = zookeeper->tryGet(source_path + "/metadata_version", source_metadata_version_str);
    if (!metadata_version_exists)
    {
        /// For compatibility with version older than 20.3
        /// TODO fix tests and delete it
        LOG_WARNING(log, "Node {} does not exist. "
                         "Most likely it's because too old version of ClickHouse is running on replica {}. "
                         "Will not check metadata consistency",
                         source_path + "/metadata_version", source_replica);
        return;
    }

    Int32 source_metadata_version = parse<Int32>(source_metadata_version_str);
    if (metadata_version == source_metadata_version)
        return;

    /// Our metadata it not up to date with source replica metadata.
    /// Metadata is updated by ALTER_METADATA entries, but some entries are probably cleaned up from the log.
    /// It's also possible that some newer ALTER_METADATA entries are present in source_queue list,
    /// and source replica are executing such entry right now (or had executed recently).
    /// More than that, /metadata_version update is not atomic with /columns and /metadata update...

    /// Fortunately, ALTER_METADATA seems to be idempotent,
    /// and older entries of such type can be replaced with newer entries.
    /// Let's try to get consistent values of source replica's /columns and /metadata
    /// and prepend dummy ALTER_METADATA to our replication queue.
    /// It should not break anything if source_queue already contains ALTER_METADATA entry
    /// with greater or equal metadata_version, but it will update our metadata
    /// if all such entries were cleaned up from the log and source_queue.

    LOG_WARNING(log, "Metadata version ({}) on replica is not up to date with metadata ({}) on source replica {}",
                metadata_version, source_metadata_version, source_replica);

    String source_metadata;
    String source_columns;
    while (true)
    {
        Coordination::Stat metadata_stat;
        Coordination::Stat columns_stat;
        source_metadata = zookeeper->get(source_path + "/metadata", &metadata_stat);
        source_columns = zookeeper->get(source_path + "/columns", &columns_stat);

        Coordination::Requests ops;
        Coordination::Responses responses;
        ops.emplace_back(zkutil::makeCheckRequest(source_path + "/metadata", metadata_stat.version));
        ops.emplace_back(zkutil::makeCheckRequest(source_path + "/columns", columns_stat.version));

        Coordination::Error code = zookeeper->tryMulti(ops, responses);
        if (code == Coordination::Error::ZOK)
            break;
        else if (code == Coordination::Error::ZBADVERSION)
            LOG_WARNING(log, "Metadata of replica {} was changed", source_path);
        else
            zkutil::KeeperMultiException::check(code, ops, responses);
    }

    ReplicatedMergeTreeLogEntryData dummy_alter;
    dummy_alter.type = LogEntry::ALTER_METADATA;
    dummy_alter.source_replica = source_replica;
    dummy_alter.metadata_str = source_metadata;
    dummy_alter.columns_str = source_columns;
    dummy_alter.alter_version = source_metadata_version;
    dummy_alter.create_time = time(nullptr);

    zookeeper->create(replica_path + "/queue/queue-", dummy_alter.toString(), zkutil::CreateMode::PersistentSequential);

    /// We don't need to do anything with mutation_pointer, because mutation log cleanup process is different from
    /// replication log cleanup. A mutation is removed from ZooKeeper only if all replicas had executed the mutation,
    /// so all mutations which are greater or equal to our mutation pointer are still present in ZooKeeper.
}


void StorageReplicatedMergeTree::cloneReplicaIfNeeded(zkutil::ZooKeeperPtr zookeeper)
{
    Coordination::Stat is_lost_stat;
    bool is_new_replica = true;
    String res;
    if (zookeeper->tryGet(fs::path(replica_path) / "is_lost", res, &is_lost_stat))
    {
        if (res == "0")
            return;
        if (is_lost_stat.version)
            is_new_replica = false;
    }
    else
    {
        /// Replica was created by old version of CH, so me must create "/is_lost".
        /// Note that in old version of CH there was no "lost" replicas possible.
        /// TODO is_lost node should always exist since v18.12, maybe we can replace `tryGet` with `get` and remove old code?
        zookeeper->create(fs::path(replica_path) / "is_lost", "0", zkutil::CreateMode::Persistent);
        return;
    }

    /// is_lost is "1": it means that we are in repair mode.
    /// Try choose source replica to clone.
    /// Source replica must not be lost and should have minimal queue size and maximal log pointer.
    Strings replicas = zookeeper->getChildren(fs::path(zookeeper_path) / "replicas");
    std::vector<zkutil::ZooKeeper::FutureGet> futures;
    for (const String & source_replica_name : replicas)
    {
        /// Do not clone from myself.
        if (source_replica_name == replica_name)
            continue;

        String source_replica_path = fs::path(zookeeper_path) / "replicas" / source_replica_name;

        /// Obviously the following get operations are not atomic, but it's ok to choose good enough replica, not the best one.
        /// NOTE: We may count some entries twice if log_pointer is moved.
        futures.emplace_back(zookeeper->asyncTryGet(fs::path(source_replica_path) / "is_lost"));
        futures.emplace_back(zookeeper->asyncTryGet(fs::path(source_replica_path) / "log_pointer"));
        futures.emplace_back(zookeeper->asyncTryGet(fs::path(source_replica_path) / "queue"));
    }

    /// Wait for results before getting log entries
    for (auto & future : futures)
        future.wait();

    Strings log_entries = zookeeper->getChildren(fs::path(zookeeper_path) / "log");
    size_t max_log_entry = 0;
    if (!log_entries.empty())
    {
        String last_entry = *std::max_element(log_entries.begin(), log_entries.end());
        max_log_entry = parse<UInt64>(last_entry.substr(strlen("log-")));
    }
    /// log_pointer can point to future entry, which was not created yet
    ++max_log_entry;

    size_t min_replication_lag = std::numeric_limits<size_t>::max();
    String source_replica;
    Coordination::Stat source_is_lost_stat;
    size_t future_num = 0;

    for (const String & source_replica_name : replicas)
    {
        if (source_replica_name == replica_name)
            continue;

        auto get_is_lost     = futures[future_num++].get();
        auto get_log_pointer = futures[future_num++].get();
        auto get_queue       = futures[future_num++].get();

        if (get_is_lost.error != Coordination::Error::ZOK)
        {
            LOG_INFO(log, "Not cloning {}, cannot get '/is_lost': {}", source_replica_name, Coordination::errorMessage(get_is_lost.error));
            continue;
        }
        else if (get_is_lost.data != "0")
        {
            LOG_INFO(log, "Not cloning {}, it's lost", source_replica_name);
            continue;
        }

        if (get_log_pointer.error != Coordination::Error::ZOK)
        {
            LOG_INFO(log, "Not cloning {}, cannot get '/log_pointer': {}", source_replica_name, Coordination::errorMessage(get_log_pointer.error));
            continue;
        }
        if (get_queue.error != Coordination::Error::ZOK)
        {
            LOG_INFO(log, "Not cloning {}, cannot get '/queue': {}", source_replica_name, Coordination::errorMessage(get_queue.error));
            continue;
        }

        /// Replica is not lost and we can clone it. Let's calculate approx replication lag.
        size_t source_log_pointer = get_log_pointer.data.empty() ? 0 : parse<UInt64>(get_log_pointer.data);
        assert(source_log_pointer <= max_log_entry);
        size_t replica_queue_lag = max_log_entry - source_log_pointer;
        size_t replica_queue_size = get_queue.stat.numChildren;
        size_t replication_lag = replica_queue_lag + replica_queue_size;
        LOG_INFO(log, "Replica {} has log pointer '{}', approximate {} queue lag and {} queue size",
                 source_replica_name, get_log_pointer.data, replica_queue_lag, replica_queue_size);
        if (replication_lag < min_replication_lag)
        {
            source_replica = source_replica_name;
            source_is_lost_stat = get_is_lost.stat;
            min_replication_lag = replication_lag;
        }
    }

    if (source_replica.empty())
        throw Exception("All replicas are lost", ErrorCodes::ALL_REPLICAS_LOST);

    if (is_new_replica)
        LOG_INFO(log, "Will mimic {}", source_replica);
    else
        LOG_WARNING(log, "Will mimic {}", source_replica);

    /// Clear obsolete queue that we no longer need.
    zookeeper->removeChildren(fs::path(replica_path) / "queue");

    /// Will do repair from the selected replica.
    cloneReplica(source_replica, source_is_lost_stat, zookeeper);
    /// If repair fails to whatever reason, the exception is thrown, is_lost will remain "1" and the replica will be repaired later.

    /// If replica is repaired successfully, we remove is_lost flag.
    zookeeper->set(fs::path(replica_path) / "is_lost", "0");
}


void StorageReplicatedMergeTree::queueUpdatingTask()
{
    if (!queue_update_in_progress)
    {
        last_queue_update_start_time.store(time(nullptr));
        queue_update_in_progress = true;
    }
    try
    {
        queue.pullLogsToQueue(getZooKeeper(), queue_updating_task->getWatchCallback());
        last_queue_update_finish_time.store(time(nullptr));
        queue_update_in_progress = false;
    }
    catch (const Coordination::Exception & e)
    {
        tryLogCurrentException(log, __PRETTY_FUNCTION__);

        if (e.code == Coordination::Error::ZSESSIONEXPIRED)
        {
            restarting_thread.wakeup();
            return;
        }

        queue_updating_task->scheduleAfter(QUEUE_UPDATE_ERROR_SLEEP_MS);
    }
    catch (...)
    {
        tryLogCurrentException(log, __PRETTY_FUNCTION__);
        queue_updating_task->scheduleAfter(QUEUE_UPDATE_ERROR_SLEEP_MS);
    }
}


void StorageReplicatedMergeTree::mutationsUpdatingTask()
{
    try
    {
        queue.updateMutations(getZooKeeper(), mutations_updating_task->getWatchCallback());
    }
    catch (const Coordination::Exception & e)
    {
        tryLogCurrentException(log, __PRETTY_FUNCTION__);

        if (e.code == Coordination::Error::ZSESSIONEXPIRED)
            return;

        mutations_updating_task->scheduleAfter(QUEUE_UPDATE_ERROR_SLEEP_MS);
    }
    catch (...)
    {
        tryLogCurrentException(log, __PRETTY_FUNCTION__);
        mutations_updating_task->scheduleAfter(QUEUE_UPDATE_ERROR_SLEEP_MS);
    }
}

ReplicatedMergeTreeQueue::SelectedEntryPtr StorageReplicatedMergeTree::selectQueueEntry()
{
    /// This object will mark the element of the queue as running.
    ReplicatedMergeTreeQueue::SelectedEntryPtr selected;

    try
    {
        selected = queue.selectEntryToProcess(merger_mutator, *this);
    }
    catch (...)
    {
        tryLogCurrentException(log, __PRETTY_FUNCTION__);
    }

    return selected;
}

bool StorageReplicatedMergeTree::processQueueEntry(ReplicatedMergeTreeQueue::SelectedEntryPtr selected_entry)
{

    LogEntryPtr & entry = selected_entry->log_entry;
    return queue.processEntry([this]{ return getZooKeeper(); }, entry, [&](LogEntryPtr & entry_to_process)
    {
        try
        {
            return executeLogEntry(*entry_to_process);
        }
        catch (const Exception & e)
        {
            if (e.code() == ErrorCodes::NO_REPLICA_HAS_PART)
            {
                /// If no one has the right part, probably not all replicas work; We will not write to log with Error level.
                LOG_INFO(log, e.displayText());
            }
            else if (e.code() == ErrorCodes::ABORTED)
            {
                /// Interrupted merge or downloading a part is not an error.
                LOG_INFO(log, e.message());
            }
            else if (e.code() == ErrorCodes::PART_IS_TEMPORARILY_LOCKED)
            {
                /// Part cannot be added temporarily
                LOG_INFO(log, e.displayText());
                cleanup_thread.wakeup();
            }
            else
                tryLogCurrentException(log, __PRETTY_FUNCTION__);

            /** This exception will be written to the queue element, and it can be looked up using `system.replication_queue` table.
              * The thread that performs this action will sleep a few seconds after the exception.
              * See `queue.processEntry` function.
              */
            throw;
        }
        catch (...)
        {
            tryLogCurrentException(log, __PRETTY_FUNCTION__);
            throw;
        }
    });
}

std::optional<JobAndPool> StorageReplicatedMergeTree::getDataProcessingJob()
{
    /// If replication queue is stopped exit immediately as we successfully executed the task
    if (queue.actions_blocker.isCancelled())
        return {};

    /// This object will mark the element of the queue as running.
    ReplicatedMergeTreeQueue::SelectedEntryPtr selected_entry = selectQueueEntry();

    if (!selected_entry)
        return {};

    PoolType pool_type;

    /// Depending on entry type execute in fetches (small) pool or big merge_mutate pool
    if (selected_entry->log_entry->type == LogEntry::GET_PART)
        pool_type = PoolType::FETCH;
    else
        pool_type = PoolType::MERGE_MUTATE;

    return JobAndPool{[this, selected_entry] () mutable
    {
        return processQueueEntry(selected_entry);
    }, pool_type};
}


bool StorageReplicatedMergeTree::canExecuteFetch(const ReplicatedMergeTreeLogEntry & entry, String & disable_reason) const
{
    if (fetcher.blocker.isCancelled())
    {
        disable_reason = fmt::format("Not executing fetch of part {} because replicated fetches are cancelled now.", entry.new_part_name);
        return false;
    }

    size_t busy_threads_in_pool = CurrentMetrics::values[CurrentMetrics::BackgroundFetchesPoolTask].load(std::memory_order_relaxed);
    if (busy_threads_in_pool >= replicated_fetches_pool_size)
    {
        disable_reason = fmt::format("Not executing fetch of part {} because {} fetches already executing, max {}.", entry.new_part_name, busy_threads_in_pool, replicated_fetches_pool_size);
        return false;
    }

    return true;
}

bool StorageReplicatedMergeTree::partIsAssignedToBackgroundOperation(const DataPartPtr & part) const
{
    return queue.isVirtualPart(part);
}

void StorageReplicatedMergeTree::mergeSelectingTask()
{
    if (!is_leader)
        return;

    const auto storage_settings_ptr = getSettings();
    const bool deduplicate = false; /// TODO: read deduplicate option from table config
    const Names deduplicate_by_columns = {};
    CreateMergeEntryResult create_result = CreateMergeEntryResult::Other;

    try
    {
        /// We must select parts for merge under merge_selecting_mutex because other threads
        /// (OPTIMIZE queries) can assign new merges.
        std::lock_guard merge_selecting_lock(merge_selecting_mutex);

        auto zookeeper = getZooKeeper();

        ReplicatedMergeTreeMergePredicate merge_pred = queue.getMergePredicate(zookeeper);

        /// If many merges is already queued, then will queue only small enough merges.
        /// Otherwise merge queue could be filled with only large merges,
        /// and in the same time, many small parts could be created and won't be merged.

        auto merges_and_mutations_queued = queue.countMergesAndPartMutations();
        size_t merges_and_mutations_sum = merges_and_mutations_queued.merges + merges_and_mutations_queued.mutations;
        if (merges_and_mutations_sum >= storage_settings_ptr->max_replicated_merges_in_queue)
        {
            LOG_TRACE(log, "Number of queued merges ({}) and part mutations ({})"
                " is greater than max_replicated_merges_in_queue ({}), so won't select new parts to merge or mutate.",
                merges_and_mutations_queued.merges,
                merges_and_mutations_queued.mutations,
                storage_settings_ptr->max_replicated_merges_in_queue);
        }
        else
        {
            UInt64 max_source_parts_size_for_merge = merger_mutator.getMaxSourcePartsSizeForMerge(
                storage_settings_ptr->max_replicated_merges_in_queue, merges_and_mutations_sum);

            UInt64 max_source_part_size_for_mutation = merger_mutator.getMaxSourcePartSizeForMutation();

            bool merge_with_ttl_allowed = merges_and_mutations_queued.merges_with_ttl < storage_settings_ptr->max_replicated_merges_with_ttl_in_queue &&
                getTotalMergesWithTTLInMergeList() < storage_settings_ptr->max_number_of_merges_with_ttl_in_pool;

            FutureMergedMutatedPart future_merged_part;
            if (storage_settings.get()->assign_part_uuids)
                future_merged_part.uuid = UUIDHelpers::generateV4();

            if (max_source_parts_size_for_merge > 0 &&
                merger_mutator.selectPartsToMerge(future_merged_part, false, max_source_parts_size_for_merge, merge_pred, merge_with_ttl_allowed, nullptr) == SelectPartsDecision::SELECTED)
            {
                create_result = createLogEntryToMergeParts(
                    zookeeper,
                    future_merged_part.parts,
                    future_merged_part.name,
                    future_merged_part.uuid,
                    future_merged_part.type,
                    deduplicate,
                    deduplicate_by_columns,
                    nullptr,
                    merge_pred.getVersion(),
                    future_merged_part.merge_type);
            }
            /// If there are many mutations in queue, it may happen, that we cannot enqueue enough merges to merge all new parts
            else if (max_source_part_size_for_mutation > 0 && queue.countMutations() > 0
                     && merges_and_mutations_queued.mutations < storage_settings_ptr->max_replicated_mutations_in_queue)
            {
                /// Choose a part to mutate.
                DataPartsVector data_parts = getDataPartsVector();
                for (const auto & part : data_parts)
                {
                    if (part->getBytesOnDisk() > max_source_part_size_for_mutation)
                        continue;

                    std::optional<std::pair<Int64, int>> desired_mutation_version = merge_pred.getDesiredMutationVersion(part);
                    if (!desired_mutation_version)
                        continue;

                    create_result = createLogEntryToMutatePart(
                        *part,
                        future_merged_part.uuid,
                        desired_mutation_version->first,
                        desired_mutation_version->second,
                        merge_pred.getVersion());

                    if (create_result == CreateMergeEntryResult::Ok)
                        break;
                }
            }
        }
    }
    catch (...)
    {
        tryLogCurrentException(log, __PRETTY_FUNCTION__);
    }

    if (!is_leader)
        return;

    if (create_result != CreateMergeEntryResult::Ok
        && create_result != CreateMergeEntryResult::LogUpdated)
    {
        merge_selecting_task->scheduleAfter(MERGE_SELECTING_SLEEP_MS);
    }
    else
    {
        merge_selecting_task->schedule();
    }
}


void StorageReplicatedMergeTree::mutationsFinalizingTask()
{
    bool needs_reschedule = false;

    try
    {
        needs_reschedule = queue.tryFinalizeMutations(getZooKeeper());
    }
    catch (...)
    {
        tryLogCurrentException(log, __PRETTY_FUNCTION__);
        needs_reschedule = true;
    }

    if (needs_reschedule)
    {
        mutations_finalizing_task->scheduleAfter(MUTATIONS_FINALIZING_SLEEP_MS);
    }
    else
    {
        /// Even if no mutations seems to be done or appeared we are trying to
        /// finalize them in background because manual control the launch of
        /// this function is error prone. This can lead to mutations that
        /// processed all the parts but have is_done=0 state for a long time. Or
        /// killed mutations, which are also considered as undone.
        mutations_finalizing_task->scheduleAfter(MUTATIONS_FINALIZING_IDLE_SLEEP_MS);
    }
}


StorageReplicatedMergeTree::CreateMergeEntryResult StorageReplicatedMergeTree::createLogEntryToMergeParts(
    zkutil::ZooKeeperPtr & zookeeper,
    const DataPartsVector & parts,
    const String & merged_name,
    const UUID & merged_part_uuid,
    const MergeTreeDataPartType & merged_part_type,
    bool deduplicate,
    const Names & deduplicate_by_columns,
    ReplicatedMergeTreeLogEntryData * out_log_entry,
    int32_t log_version,
    MergeType merge_type)
{
    std::vector<std::future<Coordination::ExistsResponse>> exists_futures;
    exists_futures.reserve(parts.size());
    for (const auto & part : parts)
        exists_futures.emplace_back(zookeeper->asyncExists(fs::path(replica_path) / "parts" / part->name));

    bool all_in_zk = true;
    for (size_t i = 0; i < parts.size(); ++i)
    {
        /// If there is no information about part in ZK, we will not merge it.
        if (exists_futures[i].get().error == Coordination::Error::ZNONODE)
        {
            all_in_zk = false;

            const auto & part = parts[i];
            if (part->modification_time + MAX_AGE_OF_LOCAL_PART_THAT_WASNT_ADDED_TO_ZOOKEEPER < time(nullptr))
            {
                LOG_WARNING(log, "Part {} (that was selected for merge) with age {} seconds exists locally but not in ZooKeeper. Won't do merge with that part and will check it.", part->name, (time(nullptr) - part->modification_time));
                enqueuePartForCheck(part->name);
            }
        }
    }

    if (!all_in_zk)
        return CreateMergeEntryResult::MissingPart;

    ReplicatedMergeTreeLogEntryData entry;
    entry.type = LogEntry::MERGE_PARTS;
    entry.source_replica = replica_name;
    entry.new_part_name = merged_name;
    entry.new_part_uuid = merged_part_uuid;
    entry.new_part_type = merged_part_type;
    entry.merge_type = merge_type;
    entry.deduplicate = deduplicate;
    entry.deduplicate_by_columns = deduplicate_by_columns;
    entry.create_time = time(nullptr);

    for (const auto & part : parts)
        entry.source_parts.push_back(part->name);

    Coordination::Requests ops;
    Coordination::Responses responses;

    ops.emplace_back(zkutil::makeCreateRequest(
        fs::path(zookeeper_path) / "log/log-", entry.toString(),
        zkutil::CreateMode::PersistentSequential));

    ops.emplace_back(zkutil::makeSetRequest(
        fs::path(zookeeper_path) / "log", "", log_version)); /// Check and update version.

    Coordination::Error code = zookeeper->tryMulti(ops, responses);

    if (code == Coordination::Error::ZOK)
    {
        String path_created = dynamic_cast<const Coordination::CreateResponse &>(*responses.front()).path_created;
        entry.znode_name = path_created.substr(path_created.find_last_of('/') + 1);

        ProfileEvents::increment(ProfileEvents::CreatedLogEntryForMerge);
        LOG_TRACE(log, "Created log entry {} for merge {}", path_created, merged_name);
    }
    else if (code == Coordination::Error::ZBADVERSION)
    {
        ProfileEvents::increment(ProfileEvents::NotCreatedLogEntryForMerge);
        LOG_TRACE(log, "Log entry is not created for merge {} because log was updated", merged_name);
        return CreateMergeEntryResult::LogUpdated;
    }
    else
    {
        zkutil::KeeperMultiException::check(code, ops, responses);
    }

    if (out_log_entry)
        *out_log_entry = entry;

    return CreateMergeEntryResult::Ok;
}


StorageReplicatedMergeTree::CreateMergeEntryResult StorageReplicatedMergeTree::createLogEntryToMutatePart(
    const IMergeTreeDataPart & part, const UUID & new_part_uuid, Int64 mutation_version, int32_t alter_version, int32_t log_version)
{
    auto zookeeper = getZooKeeper();

    /// If there is no information about part in ZK, we will not mutate it.
    if (!zookeeper->exists(fs::path(replica_path) / "parts" / part.name))
    {
        if (part.modification_time + MAX_AGE_OF_LOCAL_PART_THAT_WASNT_ADDED_TO_ZOOKEEPER < time(nullptr))
        {
            LOG_WARNING(log, "Part {} (that was selected for mutation) with age {} seconds exists locally but not in ZooKeeper."
                " Won't mutate that part and will check it.", part.name, (time(nullptr) - part.modification_time));
            enqueuePartForCheck(part.name);
        }

        return CreateMergeEntryResult::MissingPart;
    }

    MergeTreePartInfo new_part_info = part.info;
    new_part_info.mutation = mutation_version;

    String new_part_name = part.getNewName(new_part_info);

    ReplicatedMergeTreeLogEntryData entry;
    entry.type = LogEntry::MUTATE_PART;
    entry.source_replica = replica_name;
    entry.source_parts.push_back(part.name);
    entry.new_part_name = new_part_name;
    entry.new_part_uuid = new_part_uuid;
    entry.create_time = time(nullptr);
    entry.alter_version = alter_version;

    Coordination::Requests ops;
    Coordination::Responses responses;

    ops.emplace_back(zkutil::makeCreateRequest(
        fs::path(zookeeper_path) / "log/log-", entry.toString(),
        zkutil::CreateMode::PersistentSequential));

    ops.emplace_back(zkutil::makeSetRequest(
        fs::path(zookeeper_path) / "log", "", log_version)); /// Check and update version.

    Coordination::Error code = zookeeper->tryMulti(ops, responses);

    if (code == Coordination::Error::ZBADVERSION)
    {
        ProfileEvents::increment(ProfileEvents::NotCreatedLogEntryForMutation);
        LOG_TRACE(log, "Log entry is not created for mutation {} because log was updated", new_part_name);
        return CreateMergeEntryResult::LogUpdated;
    }

    zkutil::KeeperMultiException::check(code, ops, responses);

    ProfileEvents::increment(ProfileEvents::CreatedLogEntryForMutation);
    LOG_TRACE(log, "Created log entry for mutation {}", new_part_name);
    return CreateMergeEntryResult::Ok;
}


void StorageReplicatedMergeTree::removePartFromZooKeeper(const String & part_name, Coordination::Requests & ops, bool has_children)
{
    String part_path = fs::path(replica_path) / "parts" / part_name;

    if (has_children)
    {
        ops.emplace_back(zkutil::makeRemoveRequest(fs::path(part_path) / "checksums", -1));
        ops.emplace_back(zkutil::makeRemoveRequest(fs::path(part_path) / "columns", -1));
    }
    ops.emplace_back(zkutil::makeRemoveRequest(part_path, -1));
}

void StorageReplicatedMergeTree::removePartFromZooKeeper(const String & part_name)
{
    auto zookeeper = getZooKeeper();
    String part_path = fs::path(replica_path) / "parts" / part_name;
    Coordination::Stat stat;

    /// Part doesn't exist, nothing to remove
    if (!zookeeper->exists(part_path, &stat))
        return;

    Coordination::Requests ops;

    removePartFromZooKeeper(part_name, ops, stat.numChildren > 0);
    zookeeper->multi(ops);
}

void StorageReplicatedMergeTree::removePartAndEnqueueFetch(const String & part_name)
{
    auto zookeeper = getZooKeeper();

    String part_path = fs::path(replica_path) / "parts" / part_name;

    Coordination::Requests ops;

    time_t part_create_time = 0;
    Coordination::Stat stat;
    if (zookeeper->exists(part_path, &stat))
    {
        part_create_time = stat.ctime / 1000;
        removePartFromZooKeeper(part_name, ops, stat.numChildren > 0);
    }

    LogEntryPtr log_entry = std::make_shared<LogEntry>();
    log_entry->type = LogEntry::GET_PART;
    log_entry->create_time = part_create_time;
    log_entry->source_replica = "";
    log_entry->new_part_name = part_name;

    ops.emplace_back(zkutil::makeCreateRequest(
        fs::path(replica_path) / "queue/queue-", log_entry->toString(),
        zkutil::CreateMode::PersistentSequential));

    auto results = zookeeper->multi(ops);

    String path_created = dynamic_cast<const Coordination::CreateResponse &>(*results.back()).path_created;
    log_entry->znode_name = path_created.substr(path_created.find_last_of('/') + 1);
    queue.insert(zookeeper, log_entry);
}


void StorageReplicatedMergeTree::enterLeaderElection()
{
    auto callback = [this]()
    {
        LOG_INFO(log, "Became leader");

        is_leader = true;
        merge_selecting_task->activateAndSchedule();
    };

    try
    {
        leader_election = std::make_shared<zkutil::LeaderElection>(
            getContext()->getSchedulePool(),
            fs::path(zookeeper_path) / "leader_election",
            *current_zookeeper,    /// current_zookeeper lives for the lifetime of leader_election,
                                   ///  since before changing `current_zookeeper`, `leader_election` object is destroyed in `partialShutdown` method.
            callback,
            replica_name);
    }
    catch (...)
    {
        leader_election = nullptr;
        throw;
    }
}

void StorageReplicatedMergeTree::exitLeaderElection()
{
    if (!leader_election)
        return;

    /// Shut down the leader election thread to avoid suddenly becoming the leader again after
    /// we have stopped the merge_selecting_thread, but before we have deleted the leader_election object.
    leader_election->shutdown();

    if (is_leader)
    {
        LOG_INFO(log, "Stopped being leader");

        is_leader = false;
        merge_selecting_task->deactivate();
    }

    /// Delete the node in ZK only after we have stopped the merge_selecting_thread - so that only one
    /// replica assigns merges at any given time.
    leader_election = nullptr;
}

ConnectionTimeouts StorageReplicatedMergeTree::getFetchPartHTTPTimeouts(ContextPtr local_context)
{
    auto timeouts = ConnectionTimeouts::getHTTPTimeouts(local_context);
    auto settings = getSettings();

    if (settings->replicated_fetches_http_connection_timeout.changed)
        timeouts.connection_timeout = settings->replicated_fetches_http_connection_timeout;

    if (settings->replicated_fetches_http_send_timeout.changed)
        timeouts.send_timeout = settings->replicated_fetches_http_send_timeout;

    if (settings->replicated_fetches_http_receive_timeout.changed)
        timeouts.receive_timeout = settings->replicated_fetches_http_receive_timeout;

    return timeouts;
}

bool StorageReplicatedMergeTree::checkReplicaHavePart(const String & replica, const String & part_name)
{
    auto zookeeper = getZooKeeper();
    return zookeeper->exists(fs::path(zookeeper_path) / "replicas" / replica / "parts" / part_name);
}

String StorageReplicatedMergeTree::findReplicaHavingPart(const String & part_name, bool active)
{
    auto zookeeper = getZooKeeper();
    Strings replicas = zookeeper->getChildren(fs::path(zookeeper_path) / "replicas");

    /// Select replicas in uniformly random order.
    std::shuffle(replicas.begin(), replicas.end(), thread_local_rng);

    LOG_TRACE(log, "Candidate replicas: {}", replicas.size());

    for (const String & replica : replicas)
    {
        /// We aren't interested in ourself.
        if (replica == replica_name)
            continue;

        LOG_TRACE(log, "Candidate replica: {}", replica);

        if (checkReplicaHavePart(replica, part_name) &&
            (!active || zookeeper->exists(fs::path(zookeeper_path) / "replicas" / replica / "is_active")))
            return replica;

        /// Obviously, replica could become inactive or even vanish after return from this method.
    }

    return {};
}

String StorageReplicatedMergeTree::findReplicaHavingCoveringPart(LogEntry & entry, bool active)
{
    auto zookeeper = getZooKeeper();
    Strings replicas = zookeeper->getChildren(fs::path(zookeeper_path) / "replicas");

    /// Select replicas in uniformly random order.
    std::shuffle(replicas.begin(), replicas.end(), thread_local_rng);

    for (const String & replica : replicas)
    {
        if (replica == replica_name)
            continue;

        if (active && !zookeeper->exists(fs::path(zookeeper_path) / "replicas" / replica / "is_active"))
            continue;

        String largest_part_found;
        Strings parts = zookeeper->getChildren(fs::path(zookeeper_path) / "replicas" / replica / "parts");
        for (const String & part_on_replica : parts)
        {
            if (part_on_replica == entry.new_part_name
                || MergeTreePartInfo::contains(part_on_replica, entry.new_part_name, format_version))
            {
                if (largest_part_found.empty()
                    || MergeTreePartInfo::contains(part_on_replica, largest_part_found, format_version))
                {
                    largest_part_found = part_on_replica;
                }
            }
        }

        if (!largest_part_found.empty())
        {
            bool the_same_part = largest_part_found == entry.new_part_name;

            /// Make a check in case if selected part differs from source part
            if (!the_same_part)
            {
                String reject_reason;
                if (!queue.addFuturePartIfNotCoveredByThem(largest_part_found, entry, reject_reason))
                {
                    LOG_INFO(log, "Will not fetch part {} covering {}. {}", largest_part_found, entry.new_part_name, reject_reason);
                    return {};
                }
            }

            return replica;
        }
    }

    return {};
}


String StorageReplicatedMergeTree::findReplicaHavingCoveringPart(
    const String & part_name, bool active, String & found_part_name)
{
    auto zookeeper = getZooKeeper();
    Strings replicas = zookeeper->getChildren(fs::path(zookeeper_path) / "replicas");

    /// Select replicas in uniformly random order.
    std::shuffle(replicas.begin(), replicas.end(), thread_local_rng);

    String largest_part_found;
    String largest_replica_found;

    for (const String & replica : replicas)
    {
        if (replica == replica_name)
            continue;

        if (active && !zookeeper->exists(fs::path(zookeeper_path) / "replicas" / replica / "is_active"))
            continue;

        Strings parts = zookeeper->getChildren(fs::path(zookeeper_path) / "replicas" / replica / "parts");
        for (const String & part_on_replica : parts)
        {
            if (part_on_replica == part_name
                || MergeTreePartInfo::contains(part_on_replica, part_name, format_version))
            {
                if (largest_part_found.empty()
                    || MergeTreePartInfo::contains(part_on_replica, largest_part_found, format_version))
                {
                    largest_part_found = part_on_replica;
                    largest_replica_found = replica;
                }
            }
        }
    }

    found_part_name = largest_part_found;
    return largest_replica_found;
}


/** If a quorum is tracked for a part, update information about it in ZK.
  */
void StorageReplicatedMergeTree::updateQuorum(const String & part_name, bool is_parallel)
{
    auto zookeeper = getZooKeeper();

    /// Information on which replicas a part has been added, if the quorum has not yet been reached.
    String quorum_status_path = fs::path(zookeeper_path) / "quorum" / "status";
    if (is_parallel)
        quorum_status_path = fs::path(zookeeper_path) / "quorum" / "parallel" / part_name;
    /// The name of the previous part for which the quorum was reached.
    const String quorum_last_part_path = fs::path(zookeeper_path) / "quorum" / "last_part";

    String value;
    Coordination::Stat stat;

    /// If there is no node, then all quorum INSERTs have already reached the quorum, and nothing is needed.
    while (zookeeper->tryGet(quorum_status_path, value, &stat))
    {
        ReplicatedMergeTreeQuorumEntry quorum_entry(value);
        if (quorum_entry.part_name != part_name)
        {
            LOG_TRACE(log, "Quorum {}, already achieved for part {} current part {}",
                      quorum_status_path, part_name, quorum_entry.part_name);
            /// The quorum has already been achieved. Moreover, another INSERT with a quorum has already started.
            break;
        }

        quorum_entry.replicas.insert(replica_name);

        if (quorum_entry.replicas.size() >= quorum_entry.required_number_of_replicas)
        {
            /// The quorum is reached. Delete the node, and update information about the last part that was successfully written with quorum.
            LOG_TRACE(log, "Got {} replicas confirmed quorum {}, going to remove node",
                      quorum_entry.replicas.size(), quorum_status_path);

            Coordination::Requests ops;
            Coordination::Responses responses;

            if (!is_parallel)
            {
                Coordination::Stat added_parts_stat;
                String old_added_parts = zookeeper->get(quorum_last_part_path, &added_parts_stat);

                ReplicatedMergeTreeQuorumAddedParts parts_with_quorum(format_version);

                if (!old_added_parts.empty())
                    parts_with_quorum.fromString(old_added_parts);

                auto part_info = MergeTreePartInfo::fromPartName(part_name, format_version);
                /// We store one last part which reached quorum for each partition.
                parts_with_quorum.added_parts[part_info.partition_id] = part_name;

                String new_added_parts = parts_with_quorum.toString();

                ops.emplace_back(zkutil::makeRemoveRequest(quorum_status_path, stat.version));
                ops.emplace_back(zkutil::makeSetRequest(quorum_last_part_path, new_added_parts, added_parts_stat.version));
            }
            else
                ops.emplace_back(zkutil::makeRemoveRequest(quorum_status_path, stat.version));

            auto code = zookeeper->tryMulti(ops, responses);

            if (code == Coordination::Error::ZOK)
            {
                break;
            }
            else if (code == Coordination::Error::ZNONODE)
            {
                /// The quorum has already been achieved.
                break;
            }
            else if (code == Coordination::Error::ZBADVERSION)
            {
                /// Node was updated meanwhile. We must re-read it and repeat all the actions.
                continue;
            }
            else
                throw Coordination::Exception(code, quorum_status_path);
        }
        else
        {
            LOG_TRACE(log, "Quorum {} still not satisfied (have only {} replicas), updating node",
                      quorum_status_path, quorum_entry.replicas.size());
            /// We update the node, registering there one more replica.
            auto code = zookeeper->trySet(quorum_status_path, quorum_entry.toString(), stat.version);

            if (code == Coordination::Error::ZOK)
            {
                break;
            }
            else if (code == Coordination::Error::ZNONODE)
            {
                /// The quorum has already been achieved.
                break;
            }
            else if (code == Coordination::Error::ZBADVERSION)
            {
                /// Node was updated meanwhile. We must re-read it and repeat all the actions.
                continue;
            }
            else
                throw Coordination::Exception(code, quorum_status_path);
        }
    }
}


void StorageReplicatedMergeTree::cleanLastPartNode(const String & partition_id)
{
    auto zookeeper = getZooKeeper();

    /// The name of the previous part for which the quorum was reached.
    const String quorum_last_part_path = fs::path(zookeeper_path) / "quorum" / "last_part";

    /// Delete information from "last_part" node.

    while (true)
    {
        Coordination::Stat added_parts_stat;
        String old_added_parts = zookeeper->get(quorum_last_part_path, &added_parts_stat);

        ReplicatedMergeTreeQuorumAddedParts parts_with_quorum(format_version);

        if (!old_added_parts.empty())
            parts_with_quorum.fromString(old_added_parts);

        /// Delete information about particular partition.
        if (!parts_with_quorum.added_parts.count(partition_id))
        {
            /// There is no information about interested part.
            break;
        }

        parts_with_quorum.added_parts.erase(partition_id);

        String new_added_parts = parts_with_quorum.toString();

        auto code = zookeeper->trySet(quorum_last_part_path, new_added_parts, added_parts_stat.version);

        if (code == Coordination::Error::ZOK)
        {
            break;
        }
        else if (code == Coordination::Error::ZNONODE)
        {
            /// Node is deleted. It is impossible, but it is Ok.
            break;
        }
        else if (code == Coordination::Error::ZBADVERSION)
        {
            /// Node was updated meanwhile. We must re-read it and repeat all the actions.
            continue;
        }
        else
            throw Coordination::Exception(code, quorum_last_part_path);
    }
}


bool StorageReplicatedMergeTree::partIsInsertingWithParallelQuorum(const MergeTreePartInfo & part_info) const
{
    auto zookeeper = getZooKeeper();
    return zookeeper->exists(fs::path(zookeeper_path) / "quorum" / "parallel" / part_info.getPartName());
}


bool StorageReplicatedMergeTree::partIsLastQuorumPart(const MergeTreePartInfo & part_info) const
{
    auto zookeeper = getZooKeeper();

    const String parts_with_quorum_path = fs::path(zookeeper_path) / "quorum" / "last_part";

    String parts_with_quorum_str = zookeeper->get(parts_with_quorum_path);

    if (parts_with_quorum_str.empty())
        return false;

    ReplicatedMergeTreeQuorumAddedParts parts_with_quorum(format_version);
    parts_with_quorum.fromString(parts_with_quorum_str);

    auto partition_it = parts_with_quorum.added_parts.find(part_info.partition_id);
    if (partition_it == parts_with_quorum.added_parts.end())
        return false;

    return partition_it->second == part_info.getPartName();
}


bool StorageReplicatedMergeTree::fetchPart(const String & part_name, const StorageMetadataPtr & metadata_snapshot,
    const String & source_replica_path, bool to_detached, size_t quorum, zkutil::ZooKeeper::Ptr zookeeper_)
{
    auto zookeeper = zookeeper_ ? zookeeper_ : getZooKeeper();
    const auto part_info = MergeTreePartInfo::fromPartName(part_name, format_version);

    if (!to_detached)
    {
        if (auto part = getPartIfExists(part_info, {IMergeTreeDataPart::State::Outdated, IMergeTreeDataPart::State::Deleting}))
        {
            LOG_DEBUG(log, "Part {} should be deleted after previous attempt before fetch", part->name);
            /// Force immediate parts cleanup to delete the part that was left from the previous fetch attempt.
            cleanup_thread.wakeup();
            return false;
        }
    }

    {
        std::lock_guard lock(currently_fetching_parts_mutex);
        if (!currently_fetching_parts.insert(part_name).second)
        {
            LOG_DEBUG(log, "Part {} is already fetching right now", part_name);
            return false;
        }
    }

    SCOPE_EXIT_MEMORY
    ({
        std::lock_guard lock(currently_fetching_parts_mutex);
        currently_fetching_parts.erase(part_name);
    });

    LOG_DEBUG(log, "Fetching part {} from {}", part_name, source_replica_path);

    TableLockHolder table_lock_holder;
    if (!to_detached)
        table_lock_holder = lockForShare(RWLockImpl::NO_QUERY, getSettings()->lock_acquire_timeout_for_background_operations);

    /// Logging
    Stopwatch stopwatch;
    MutableDataPartPtr part;
    DataPartsVector replaced_parts;

    auto write_part_log = [&] (const ExecutionStatus & execution_status)
    {
        writePartLog(
            PartLogElement::DOWNLOAD_PART, execution_status, stopwatch.elapsed(),
            part_name, part, replaced_parts, nullptr);
    };

    DataPartPtr part_to_clone;
    {
        /// If the desired part is a result of a part mutation, try to find the source part and compare
        /// its checksums to the checksums of the desired part. If they match, we can just clone the local part.

        /// If we have the source part, its part_info will contain covered_part_info.
        auto covered_part_info = part_info;
        covered_part_info.mutation = 0;
        auto source_part = getActiveContainingPart(covered_part_info);

        if (source_part)
        {
            MinimalisticDataPartChecksums source_part_checksums;
            source_part_checksums.computeTotalChecksums(source_part->checksums);

            MinimalisticDataPartChecksums desired_checksums;
            String part_path = fs::path(source_replica_path) / "parts" / part_name;
            String part_znode = zookeeper->get(part_path);
            if (!part_znode.empty())
                desired_checksums = ReplicatedMergeTreePartHeader::fromString(part_znode).getChecksums();
            else
            {
                String desired_checksums_str = zookeeper->get(fs::path(part_path) / "checksums");
                desired_checksums = MinimalisticDataPartChecksums::deserializeFrom(desired_checksums_str);
            }

            if (source_part_checksums == desired_checksums)
            {
                LOG_TRACE(log, "Found local part {} with the same checksums as {}", source_part->name, part_name);
                part_to_clone = source_part;
            }
        }

    }

    ReplicatedMergeTreeAddress address;
    ConnectionTimeouts timeouts;
    String interserver_scheme;
    InterserverCredentialsPtr credentials;
    std::optional<CurrentlySubmergingEmergingTagger> tagger_ptr;
    std::function<MutableDataPartPtr()> get_part;

    if (part_to_clone)
    {
        get_part = [&, part_to_clone]()
        {
            return cloneAndLoadDataPartOnSameDisk(part_to_clone, "tmp_clone_", part_info, metadata_snapshot);
        };
    }
    else
    {
        address.fromString(zookeeper->get(fs::path(source_replica_path) / "host"));
        timeouts = getFetchPartHTTPTimeouts(getContext());

        credentials = getContext()->getInterserverCredentials();
        interserver_scheme = getContext()->getInterserverScheme();

        get_part = [&, address, timeouts, credentials, interserver_scheme]()
        {
            if (interserver_scheme != address.scheme)
                throw Exception("Interserver schemes are different: '" + interserver_scheme
                    + "' != '" + address.scheme + "', can't fetch part from " + address.host,
                    ErrorCodes::INTERSERVER_SCHEME_DOESNT_MATCH);

            return fetcher.fetchPart(
                metadata_snapshot,
                part_name,
                source_replica_path,
                address.host,
                address.replication_port,
                timeouts,
                credentials->getUser(),
                credentials->getPassword(),
                interserver_scheme,
                to_detached,
                "",
                &tagger_ptr,
                true);
        };
    }

    try
    {
        part = get_part();

        if (!to_detached)
        {
            Transaction transaction(*this);
            renameTempPartAndReplace(part, nullptr, &transaction);

            replaced_parts = checkPartChecksumsAndCommit(transaction, part);

            /** If a quorum is tracked for this part, you must update it.
              * If you do not have time, in case of losing the session, when you restart the server - see the `ReplicatedMergeTreeRestartingThread::updateQuorumIfWeHavePart` method.
              */
            if (quorum)
            {
                /// Check if this quorum insert is parallel or not
                if (zookeeper->exists(fs::path(zookeeper_path) / "quorum" / "parallel" / part_name))
                    updateQuorum(part_name, true);
                else if (zookeeper->exists(fs::path(zookeeper_path) / "quorum" / "status"))
                    updateQuorum(part_name, false);
            }

            /// merged parts that are still inserted with quorum. if it only contains one block, it hasn't been merged before
            if (part_info.level != 0 || part_info.mutation != 0)
            {
                Strings quorum_parts = zookeeper->getChildren(fs::path(zookeeper_path) / "quorum" / "parallel");
                for (const String & quorum_part : quorum_parts)
                {
                    auto quorum_part_info = MergeTreePartInfo::fromPartName(quorum_part, format_version);
                    if (part_info.contains(quorum_part_info))
                        updateQuorum(quorum_part, true);
                }
            }

            merge_selecting_task->schedule();

            for (const auto & replaced_part : replaced_parts)
            {
                LOG_DEBUG(log, "Part {} is rendered obsolete by fetching part {}", replaced_part->name, part_name);
                ProfileEvents::increment(ProfileEvents::ObsoleteReplicatedParts);
            }

            write_part_log({});
        }
        else
        {
            // The fetched part is valuable and should not be cleaned like a temp part.
            part->is_temp = false;
            part->renameTo(fs::path("detached") / part_name, true);
        }
    }
    catch (const Exception & e)
    {
        /// The same part is being written right now (but probably it's not committed yet).
        /// We will check the need for fetch later.
        if (e.code() == ErrorCodes::DIRECTORY_ALREADY_EXISTS)
            return false;

        throw;
    }
    catch (...)
    {
        if (!to_detached)
            write_part_log(ExecutionStatus::fromCurrentException());

        throw;
    }

    ProfileEvents::increment(ProfileEvents::ReplicatedPartFetches);

    if (part_to_clone)
        LOG_DEBUG(log, "Cloned part {} from {}{}", part_name, part_to_clone->name, to_detached ? " (to 'detached' directory)" : "");
    else
        LOG_DEBUG(log, "Fetched part {} from {}{}", part_name, source_replica_path, to_detached ? " (to 'detached' directory)" : "");

    return true;
}


bool StorageReplicatedMergeTree::fetchExistsPart(const String & part_name, const StorageMetadataPtr & metadata_snapshot,
    const String & source_replica_path, DiskPtr replaced_disk, String replaced_part_path)
{
    auto zookeeper = getZooKeeper();
    const auto part_info = MergeTreePartInfo::fromPartName(part_name, format_version);

    if (auto part = getPartIfExists(part_info, {IMergeTreeDataPart::State::Outdated, IMergeTreeDataPart::State::Deleting}))
    {
        LOG_DEBUG(log, "Part {} should be deleted after previous attempt before fetch", part->name);
        /// Force immediate parts cleanup to delete the part that was left from the previous fetch attempt.
        cleanup_thread.wakeup();
        return false;
    }

    {
        std::lock_guard lock(currently_fetching_parts_mutex);
        if (!currently_fetching_parts.insert(part_name).second)
        {
            LOG_DEBUG(log, "Part {} is already fetching right now", part_name);
            return false;
        }
    }

    SCOPE_EXIT_MEMORY
    ({
        std::lock_guard lock(currently_fetching_parts_mutex);
        currently_fetching_parts.erase(part_name);
    });

    LOG_DEBUG(log, "Fetching part {} from {}", part_name, source_replica_path);

    TableLockHolder table_lock_holder = lockForShare(RWLockImpl::NO_QUERY, getSettings()->lock_acquire_timeout_for_background_operations);

    /// Logging
    Stopwatch stopwatch;
    MutableDataPartPtr part;
    DataPartsVector replaced_parts;

    auto write_part_log = [&] (const ExecutionStatus & execution_status)
    {
        writePartLog(
            PartLogElement::DOWNLOAD_PART, execution_status, stopwatch.elapsed(),
            part_name, part, replaced_parts, nullptr);
    };

    std::function<MutableDataPartPtr()> get_part;

    ReplicatedMergeTreeAddress address(zookeeper->get(fs::path(source_replica_path) / "host"));
    auto timeouts = ConnectionTimeouts::getHTTPTimeouts(getContext());
    auto credentials = getContext()->getInterserverCredentials();
    String interserver_scheme = getContext()->getInterserverScheme();

    get_part = [&, address, timeouts, interserver_scheme, credentials]()
    {
        if (interserver_scheme != address.scheme)
            throw Exception("Interserver schemes are different: '" + interserver_scheme
                + "' != '" + address.scheme + "', can't fetch part from " + address.host,
                ErrorCodes::INTERSERVER_SCHEME_DOESNT_MATCH);

        return fetcher.fetchPart(
            metadata_snapshot, part_name, source_replica_path,
            address.host, address.replication_port,
            timeouts, credentials->getUser(), credentials->getPassword(), interserver_scheme, false, "", nullptr, true,
            replaced_disk);
    };

    try
    {
        part = get_part();

        if (part->volume->getDisk()->getName() != replaced_disk->getName())
            throw Exception("Part " + part->name + " fetched on wrong disk " + part->volume->getDisk()->getName(), ErrorCodes::LOGICAL_ERROR);
        replaced_disk->removeFileIfExists(replaced_part_path);
        replaced_disk->moveDirectory(part->getFullRelativePath(), replaced_part_path);
    }
    catch (const Exception & e)
    {
        /// The same part is being written right now (but probably it's not committed yet).
        /// We will check the need for fetch later.
        if (e.code() == ErrorCodes::DIRECTORY_ALREADY_EXISTS)
            return false;

        throw;
    }
    catch (...)
    {
        write_part_log(ExecutionStatus::fromCurrentException());
        throw;
    }

    ProfileEvents::increment(ProfileEvents::ReplicatedPartFetches);

    LOG_DEBUG(log, "Fetched part {} from {}", part_name, source_replica_path);

    return true;
}


void StorageReplicatedMergeTree::startup()
{
    if (is_readonly)
        return;

    try
    {
        queue.initialize(getDataParts());

        InterserverIOEndpointPtr data_parts_exchange_ptr = std::make_shared<DataPartsExchange::Service>(*this);
        [[maybe_unused]] auto prev_ptr = std::atomic_exchange(&data_parts_exchange_endpoint, data_parts_exchange_ptr);
        assert(prev_ptr == nullptr);
        getContext()->getInterserverIOHandler().addEndpoint(data_parts_exchange_ptr->getId(replica_path), data_parts_exchange_ptr);

        /// In this thread replica will be activated.
        restarting_thread.start();

        /// Wait while restarting_thread initializes LeaderElection (and so on) or makes first attempt to do it
        startup_event.wait();

        /// If we don't separate create/start steps, race condition will happen
        /// between the assignment of queue_task_handle and queueTask that use the queue_task_handle.
        background_executor.start();
        startBackgroundMovesIfNeeded();
    }
    catch (...)
    {
        /// Exception safety: failed "startup" does not require a call to "shutdown" from the caller.
        /// And it should be able to safely destroy table after exception in "startup" method.
        /// It means that failed "startup" must not create any background tasks that we will have to wait.
        try
        {
            shutdown();
        }
        catch (...)
        {
            std::terminate();
        }

        /// Note: after failed "startup", the table will be in a state that only allows to destroy the object.
        throw;
    }
}


void StorageReplicatedMergeTree::shutdown()
{
    /// Cancel fetches, merges and mutations to force the queue_task to finish ASAP.
    fetcher.blocker.cancelForever();
    merger_mutator.merges_blocker.cancelForever();
    parts_mover.moves_blocker.cancelForever();

    restarting_thread.shutdown();
    background_executor.finish();

    {
        auto lock = queue.lockQueue();
        /// Cancel logs pulling after background task were cancelled. It's still
        /// required because we can trigger pullLogsToQueue during manual OPTIMIZE,
        /// MUTATE, etc. query.
        queue.pull_log_blocker.cancelForever();
    }
    background_moves_executor.finish();

    auto data_parts_exchange_ptr = std::atomic_exchange(&data_parts_exchange_endpoint, InterserverIOEndpointPtr{});
    if (data_parts_exchange_ptr)
    {
        getContext()->getInterserverIOHandler().removeEndpointIfExists(data_parts_exchange_ptr->getId(replica_path));
        /// Ask all parts exchange handlers to finish asap. New ones will fail to start
        data_parts_exchange_ptr->blocker.cancelForever();
        /// Wait for all of them
        std::unique_lock lock(data_parts_exchange_ptr->rwlock);
    }

    /// We clear all old parts after stopping all background operations. It's
    /// important, because background operations can produce temporary parts
    /// which will remove themselves in their destructors. If so, we may have
    /// race condition between our remove call and background process.
    clearOldPartsFromFilesystem(true);
}


StorageReplicatedMergeTree::~StorageReplicatedMergeTree()
{
    try
    {
        shutdown();
    }
    catch (...)
    {
        tryLogCurrentException(__PRETTY_FUNCTION__);
    }
}


ReplicatedMergeTreeQuorumAddedParts::PartitionIdToMaxBlock StorageReplicatedMergeTree::getMaxAddedBlocks() const
{
    ReplicatedMergeTreeQuorumAddedParts::PartitionIdToMaxBlock max_added_blocks;

    for (const auto & data_part : getDataParts())
    {
        max_added_blocks[data_part->info.partition_id]
            = std::max(max_added_blocks[data_part->info.partition_id], data_part->info.max_block);
    }

    auto zookeeper = getZooKeeper();

    const String quorum_status_path = fs::path(zookeeper_path) / "quorum" / "status";

    String value;
    Coordination::Stat stat;

    if (zookeeper->tryGet(quorum_status_path, value, &stat))
    {
        ReplicatedMergeTreeQuorumEntry quorum_entry;
        quorum_entry.fromString(value);

        auto part_info = MergeTreePartInfo::fromPartName(quorum_entry.part_name, format_version);

        max_added_blocks[part_info.partition_id] = part_info.max_block - 1;
    }

    String added_parts_str;
    if (zookeeper->tryGet(fs::path(zookeeper_path) / "quorum" / "last_part", added_parts_str))
    {
        if (!added_parts_str.empty())
        {
            ReplicatedMergeTreeQuorumAddedParts part_with_quorum(format_version);
            part_with_quorum.fromString(added_parts_str);

            auto added_parts = part_with_quorum.added_parts;

            for (const auto & added_part : added_parts)
                if (!getActiveContainingPart(added_part.second))
                    throw Exception(
                        "Replica doesn't have part " + added_part.second
                            + " which was successfully written to quorum of other replicas."
                              " Send query to another replica or disable 'select_sequential_consistency' setting.",
                        ErrorCodes::REPLICA_IS_NOT_IN_QUORUM);

            for (const auto & max_block : part_with_quorum.getMaxInsertedBlocks())
                max_added_blocks[max_block.first] = max_block.second;
        }
    }
    return max_added_blocks;
}


void StorageReplicatedMergeTree::read(
    QueryPlan & query_plan,
    const Names & column_names,
    const StorageMetadataPtr & metadata_snapshot,
    SelectQueryInfo & query_info,
    ContextPtr local_context,
    QueryProcessingStage::Enum /*processed_stage*/,
    const size_t max_block_size,
    const unsigned num_streams)
{
    /** The `select_sequential_consistency` setting has two meanings:
    * 1. To throw an exception if on a replica there are not all parts which have been written down on quorum of remaining replicas.
    * 2. Do not read parts that have not yet been written to the quorum of the replicas.
    * For this you have to synchronously go to ZooKeeper.
    */
    if (local_context->getSettingsRef().select_sequential_consistency)
    {
        auto max_added_blocks = getMaxAddedBlocks();
        if (auto plan = reader.read(column_names, metadata_snapshot, query_info, local_context, max_block_size, num_streams, &max_added_blocks))
            query_plan = std::move(*plan);
        return;
    }

    if (auto plan = reader.read(column_names, metadata_snapshot, query_info, local_context, max_block_size, num_streams))
        query_plan = std::move(*plan);
}

Pipe StorageReplicatedMergeTree::read(
    const Names & column_names,
    const StorageMetadataPtr & metadata_snapshot,
    SelectQueryInfo & query_info,
    ContextPtr local_context,
    QueryProcessingStage::Enum processed_stage,
    const size_t max_block_size,
    const unsigned num_streams)
{
    QueryPlan plan;
    read(plan, column_names, metadata_snapshot, query_info, local_context, processed_stage, max_block_size, num_streams);
    return plan.convertToPipe(
        QueryPlanOptimizationSettings::fromContext(local_context),
        BuildQueryPipelineSettings::fromContext(local_context));
}


template <class Func>
void StorageReplicatedMergeTree::foreachCommittedParts(Func && func, bool select_sequential_consistency) const
{
    std::optional<ReplicatedMergeTreeQuorumAddedParts::PartitionIdToMaxBlock> max_added_blocks = {};

    /**
     * Synchronously go to ZooKeeper when select_sequential_consistency enabled
     */
    if (select_sequential_consistency)
        max_added_blocks = getMaxAddedBlocks();

    auto lock = lockParts();
    for (const auto & part : getDataPartsStateRange(DataPartState::Committed))
    {
        if (part->isEmpty())
            continue;

        if (max_added_blocks)
        {
            auto blocks_iterator = max_added_blocks->find(part->info.partition_id);
            if (blocks_iterator == max_added_blocks->end() || part->info.max_block > blocks_iterator->second)
                continue;
        }

        func(part);
    }
}

std::optional<UInt64> StorageReplicatedMergeTree::totalRows(const Settings & settings) const
{
    UInt64 res = 0;
    foreachCommittedParts([&res](auto & part) { res += part->rows_count; }, settings.select_sequential_consistency);
    return res;
}

std::optional<UInt64> StorageReplicatedMergeTree::totalRowsByPartitionPredicate(const SelectQueryInfo & query_info, ContextPtr local_context) const
{
    DataPartsVector parts;
    foreachCommittedParts([&](auto & part) { parts.push_back(part); }, local_context->getSettingsRef().select_sequential_consistency);
    return totalRowsByPartitionPredicateImpl(query_info, local_context, parts);
}

std::optional<UInt64> StorageReplicatedMergeTree::totalBytes(const Settings & settings) const
{
    UInt64 res = 0;
    foreachCommittedParts([&res](auto & part) { res += part->getBytesOnDisk(); }, settings.select_sequential_consistency);
    return res;
}


void StorageReplicatedMergeTree::assertNotReadonly() const
{
    if (is_readonly)
        throw Exception(ErrorCodes::TABLE_IS_READ_ONLY, "Table is in readonly mode (zookeeper path: {})", zookeeper_path);
}


BlockOutputStreamPtr StorageReplicatedMergeTree::write(const ASTPtr & /*query*/, const StorageMetadataPtr & metadata_snapshot, ContextPtr local_context)
{
    const auto storage_settings_ptr = getSettings();
    assertNotReadonly();

    const Settings & query_settings = local_context->getSettingsRef();
    bool deduplicate = storage_settings_ptr->replicated_deduplication_window != 0 && query_settings.insert_deduplicate;

    // TODO: should we also somehow pass list of columns to deduplicate on to the ReplicatedMergeTreeBlockOutputStream ?
    return std::make_shared<ReplicatedMergeTreeBlockOutputStream>(
        *this, metadata_snapshot, query_settings.insert_quorum,
        query_settings.insert_quorum_timeout.totalMilliseconds(),
        query_settings.max_partitions_per_insert_block,
        query_settings.insert_quorum_parallel,
        deduplicate,
        local_context->getSettingsRef().optimize_on_insert);
}


bool StorageReplicatedMergeTree::optimize(
    const ASTPtr &,
    const StorageMetadataPtr &,
    const ASTPtr & partition,
    bool final,
    bool deduplicate,
    const Names & deduplicate_by_columns,
    ContextPtr query_context)
{
    /// NOTE: exclusive lock cannot be used here, since this may lead to deadlock (see comments below),
    /// but it should be safe to use non-exclusive to avoid dropping parts that may be required for processing queue.
    auto table_lock = lockForShare(query_context->getCurrentQueryId(), query_context->getSettingsRef().lock_acquire_timeout);

    assertNotReadonly();

    if (!is_leader)
        throw Exception("OPTIMIZE cannot be done on this replica because it is not a leader", ErrorCodes::NOT_A_LEADER);

    constexpr size_t max_retries = 10;

    std::vector<ReplicatedMergeTreeLogEntryData> merge_entries;
    {
        auto zookeeper = getZooKeeper();

        auto handle_noop = [&] (const String & message)
        {
            if (query_context->getSettingsRef().optimize_throw_if_noop)
                throw Exception(message, ErrorCodes::CANNOT_ASSIGN_OPTIMIZE);
            return false;
        };

        const auto storage_settings_ptr = getSettings();
        auto metadata_snapshot = getInMemoryMetadataPtr();

        if (!partition && final)
        {
            DataPartsVector data_parts = getDataPartsVector();
            std::unordered_set<String> partition_ids;

            for (const DataPartPtr & part : data_parts)
                partition_ids.emplace(part->info.partition_id);

            UInt64 disk_space = getStoragePolicy()->getMaxUnreservedFreeSpace();

            for (const String & partition_id : partition_ids)
            {
                size_t try_no = 0;
                for (; try_no < max_retries; ++try_no)
                {
                    /// We must select parts for merge under merge_selecting_mutex because other threads
                    /// (merge_selecting_thread or OPTIMIZE queries) could assign new merges.
                    std::lock_guard merge_selecting_lock(merge_selecting_mutex);
                    ReplicatedMergeTreeMergePredicate can_merge = queue.getMergePredicate(zookeeper);

                    FutureMergedMutatedPart future_merged_part;

                    if (storage_settings.get()->assign_part_uuids)
                        future_merged_part.uuid = UUIDHelpers::generateV4();

                    SelectPartsDecision select_decision = merger_mutator.selectAllPartsToMergeWithinPartition(
                        future_merged_part, disk_space, can_merge, partition_id, true, metadata_snapshot, nullptr, query_context->getSettingsRef().optimize_skip_merged_partitions);

                    if (select_decision != SelectPartsDecision::SELECTED)
                        break;

                    ReplicatedMergeTreeLogEntryData merge_entry;
                    CreateMergeEntryResult create_result = createLogEntryToMergeParts(
                        zookeeper, future_merged_part.parts,
                        future_merged_part.name, future_merged_part.uuid, future_merged_part.type,
                        deduplicate, deduplicate_by_columns,
                        &merge_entry, can_merge.getVersion(), future_merged_part.merge_type);

                    if (create_result == CreateMergeEntryResult::MissingPart)
                        return handle_noop("Can't create merge queue node in ZooKeeper, because some parts are missing");

                    if (create_result == CreateMergeEntryResult::LogUpdated)
                        continue;

                    merge_entries.push_back(std::move(merge_entry));
                    break;
                }
                if (try_no == max_retries)
                    return handle_noop("Can't create merge queue node in ZooKeeper, because log was updated in every of "
                        + toString(max_retries) + " tries");
            }
        }
        else
        {
            size_t try_no = 0;
            for (; try_no < max_retries; ++try_no)
            {
                std::lock_guard merge_selecting_lock(merge_selecting_mutex);
                ReplicatedMergeTreeMergePredicate can_merge = queue.getMergePredicate(zookeeper);

                FutureMergedMutatedPart future_merged_part;
                if (storage_settings.get()->assign_part_uuids)
                    future_merged_part.uuid = UUIDHelpers::generateV4();

                String disable_reason;
                SelectPartsDecision select_decision = SelectPartsDecision::CANNOT_SELECT;

                if (!partition)
                {
                    select_decision = merger_mutator.selectPartsToMerge(
                        future_merged_part, true, storage_settings_ptr->max_bytes_to_merge_at_max_space_in_pool, can_merge, false, &disable_reason);
                }
                else
                {
                    UInt64 disk_space = getStoragePolicy()->getMaxUnreservedFreeSpace();
                    String partition_id = getPartitionIDFromQuery(partition, query_context);
                    select_decision = merger_mutator.selectAllPartsToMergeWithinPartition(
                        future_merged_part, disk_space, can_merge, partition_id, final, metadata_snapshot, &disable_reason, query_context->getSettingsRef().optimize_skip_merged_partitions);
                }

                /// If there is nothing to merge then we treat this merge as successful (needed for optimize final optimization)
                if (select_decision == SelectPartsDecision::NOTHING_TO_MERGE)
                    break;

                if (select_decision != SelectPartsDecision::SELECTED)
                {
                    constexpr const char * message_fmt = "Cannot select parts for optimization: {}";
                    if (disable_reason.empty())
                        disable_reason = "unknown reason";
                    LOG_INFO(log, message_fmt, disable_reason);
                    return handle_noop(fmt::format(message_fmt, disable_reason));
                }

                ReplicatedMergeTreeLogEntryData merge_entry;
                CreateMergeEntryResult create_result = createLogEntryToMergeParts(
                    zookeeper, future_merged_part.parts,
                    future_merged_part.name, future_merged_part.uuid, future_merged_part.type,
                    deduplicate, deduplicate_by_columns,
                    &merge_entry, can_merge.getVersion(), future_merged_part.merge_type);

                if (create_result == CreateMergeEntryResult::MissingPart)
                    return handle_noop("Can't create merge queue node in ZooKeeper, because some parts are missing");

                if (create_result == CreateMergeEntryResult::LogUpdated)
                    continue;

                merge_entries.push_back(std::move(merge_entry));
                break;
            }
            if (try_no == max_retries)
                return handle_noop("Can't create merge queue node in ZooKeeper, because log was updated in every of "
                    + toString(max_retries) + " tries");
        }
    }

    if (query_context->getSettingsRef().replication_alter_partitions_sync != 0)
    {
        /// NOTE Table lock must not be held while waiting. Some combination of R-W-R locks from different threads will yield to deadlock.
        for (auto & merge_entry : merge_entries)
            waitForAllReplicasToProcessLogEntry(merge_entry, false);
    }

    return true;
}

bool StorageReplicatedMergeTree::executeMetadataAlter(const StorageReplicatedMergeTree::LogEntry & entry)
{
    if (entry.alter_version < metadata_version)
    {
        /// TODO Can we replace it with LOGICAL_ERROR?
        /// As for now, it may rerely happen due to reordering of ALTER_METADATA entries in the queue of
        /// non-initial replica and also may happen after stale replica recovery.
        LOG_WARNING(log, "Attempt to update metadata of version {} "
                         "to older version {} when processing log entry {}: {}",
                         metadata_version, entry.alter_version, entry.znode_name, entry.toString());
        return true;
    }

    auto zookeeper = getZooKeeper();

    auto columns_from_entry = ColumnsDescription::parse(entry.columns_str);
    auto metadata_from_entry = ReplicatedMergeTreeTableMetadata::parse(entry.metadata_str);

    MergeTreeData::DataParts parts;

    /// If metadata nodes have changed, we will update table structure locally.
    Coordination::Requests requests;
    requests.emplace_back(zkutil::makeSetRequest(fs::path(replica_path) / "columns", entry.columns_str, -1));
    requests.emplace_back(zkutil::makeSetRequest(fs::path(replica_path) / "metadata", entry.metadata_str, -1));

    zookeeper->multi(requests);

    {
        auto lock = lockForAlter(RWLockImpl::NO_QUERY, getSettings()->lock_acquire_timeout_for_background_operations);
        LOG_INFO(log, "Metadata changed in ZooKeeper. Applying changes locally.");

        auto metadata_diff = ReplicatedMergeTreeTableMetadata(*this, getInMemoryMetadataPtr()).checkAndFindDiff(metadata_from_entry);
        setTableStructure(std::move(columns_from_entry), metadata_diff);
        metadata_version = entry.alter_version;

        LOG_INFO(log, "Applied changes to the metadata of the table. Current metadata version: {}", metadata_version);
    }

    /// This transaction may not happen, but it's OK, because on the next retry we will eventually create/update this node
    zookeeper->createOrUpdate(fs::path(replica_path) / "metadata_version", std::to_string(metadata_version), zkutil::CreateMode::Persistent);

    return true;
}


std::set<String> StorageReplicatedMergeTree::getPartitionIdsAffectedByCommands(
    const MutationCommands & commands, ContextPtr query_context) const
{
    std::set<String> affected_partition_ids;

    for (const auto & command : commands)
    {
        if (!command.partition)
        {
            affected_partition_ids.clear();
            break;
        }

        affected_partition_ids.insert(
            getPartitionIDFromQuery(command.partition, query_context)
        );
    }

    return affected_partition_ids;
}


PartitionBlockNumbersHolder StorageReplicatedMergeTree::allocateBlockNumbersInAffectedPartitions(
    const MutationCommands & commands, ContextPtr query_context, const zkutil::ZooKeeperPtr & zookeeper) const
{
    const std::set<String> mutation_affected_partition_ids = getPartitionIdsAffectedByCommands(commands, query_context);

    if (mutation_affected_partition_ids.size() == 1)
    {
        const auto & affected_partition_id = *mutation_affected_partition_ids.cbegin();
        auto block_number_holder = allocateBlockNumber(affected_partition_id, zookeeper);
        if (!block_number_holder.has_value())
            return {};
        auto block_number = block_number_holder->getNumber();  /// Avoid possible UB due to std::move
        return {{{affected_partition_id, block_number}}, std::move(block_number_holder)};
    }
    else
    {
        /// TODO: Implement optimal block number aqcuisition algorithm in multiple (but not all) partitions
        EphemeralLocksInAllPartitions lock_holder(
            fs::path(zookeeper_path) / "block_numbers", "block-", fs::path(zookeeper_path) / "temp", *zookeeper);

        PartitionBlockNumbersHolder::BlockNumbersType block_numbers;
        for (const auto & lock : lock_holder.getLocks())
        {
            if (mutation_affected_partition_ids.empty() || mutation_affected_partition_ids.count(lock.partition_id))
                block_numbers[lock.partition_id] = lock.number;
        }

        return {std::move(block_numbers), std::move(lock_holder)};
    }
}


void StorageReplicatedMergeTree::alter(
    const AlterCommands & commands, ContextPtr query_context, TableLockHolder & table_lock_holder)
{
    assertNotReadonly();

    auto table_id = getStorageID();

    if (commands.isSettingsAlter())
    {
        /// We don't replicate storage_settings_ptr ALTER. It's local operation.
        /// Also we don't upgrade alter lock to table structure lock.
        StorageInMemoryMetadata future_metadata = getInMemoryMetadata();
        commands.apply(future_metadata, query_context);

        merge_strategy_picker.refreshState();

        changeSettings(future_metadata.settings_changes, table_lock_holder);

        DatabaseCatalog::instance().getDatabase(table_id.database_name)->alterTable(query_context, table_id, future_metadata);
        return;
    }

    auto ast_to_str = [](ASTPtr query) -> String
    {
        if (!query)
            return "";
        return queryToString(query);
    };

    const auto zookeeper = getZooKeeper();

    std::optional<ReplicatedMergeTreeLogEntryData> alter_entry;
    std::optional<String> mutation_znode;

    while (true)
    {
        /// Clear nodes from previous iteration
        alter_entry.emplace();
        mutation_znode.reset();

        auto current_metadata = getInMemoryMetadataPtr();

        StorageInMemoryMetadata future_metadata = *current_metadata;
        commands.apply(future_metadata, query_context);

        ReplicatedMergeTreeTableMetadata future_metadata_in_zk(*this, current_metadata);
        if (ast_to_str(future_metadata.sorting_key.definition_ast) != ast_to_str(current_metadata->sorting_key.definition_ast))
        {
            /// We serialize definition_ast as list, because code which apply ALTER (setTableStructure) expect serialized non empty expression
            /// list here and we cannot change this representation for compatibility. Also we have preparsed AST `sorting_key.expression_list_ast`
            /// in KeyDescription, but it contain version column for VersionedCollapsingMergeTree, which shouldn't be defined as a part of key definition AST.
            /// So the best compatible way is just to convert definition_ast to list and serialize it. In all other places key.expression_list_ast should be used.
            future_metadata_in_zk.sorting_key = serializeAST(*extractKeyExpressionList(future_metadata.sorting_key.definition_ast));
        }

        if (ast_to_str(future_metadata.sampling_key.definition_ast) != ast_to_str(current_metadata->sampling_key.definition_ast))
            future_metadata_in_zk.sampling_expression = serializeAST(*extractKeyExpressionList(future_metadata.sampling_key.definition_ast));

        if (ast_to_str(future_metadata.partition_key.definition_ast) != ast_to_str(current_metadata->partition_key.definition_ast))
            future_metadata_in_zk.partition_key = serializeAST(*extractKeyExpressionList(future_metadata.partition_key.definition_ast));

        if (ast_to_str(future_metadata.table_ttl.definition_ast) != ast_to_str(current_metadata->table_ttl.definition_ast))
        {
            if (future_metadata.table_ttl.definition_ast)
                future_metadata_in_zk.ttl_table = serializeAST(*future_metadata.table_ttl.definition_ast);
            else /// TTL was removed
                future_metadata_in_zk.ttl_table = "";
        }

        String new_indices_str = future_metadata.secondary_indices.toString();
        if (new_indices_str != current_metadata->secondary_indices.toString())
            future_metadata_in_zk.skip_indices = new_indices_str;

        String new_constraints_str = future_metadata.constraints.toString();
        if (new_constraints_str != current_metadata->constraints.toString())
            future_metadata_in_zk.constraints = new_constraints_str;

        Coordination::Requests ops;
        size_t alter_path_idx = std::numeric_limits<size_t>::max();
        size_t mutation_path_idx = std::numeric_limits<size_t>::max();

        String new_metadata_str = future_metadata_in_zk.toString();
        ops.emplace_back(zkutil::makeSetRequest(fs::path(zookeeper_path) / "metadata", new_metadata_str, metadata_version));

        String new_columns_str = future_metadata.columns.toString();
        ops.emplace_back(zkutil::makeSetRequest(fs::path(zookeeper_path) / "columns", new_columns_str, -1));

        if (ast_to_str(current_metadata->settings_changes) != ast_to_str(future_metadata.settings_changes))
        {
            /// Just change settings
            StorageInMemoryMetadata metadata_copy = *current_metadata;
            metadata_copy.settings_changes = future_metadata.settings_changes;
            changeSettings(metadata_copy.settings_changes, table_lock_holder);
            DatabaseCatalog::instance().getDatabase(table_id.database_name)->alterTable(query_context, table_id, metadata_copy);
        }

        /// We can be sure, that in case of successful commit in zookeeper our
        /// version will increments by 1. Because we update with version check.
        int new_metadata_version = metadata_version + 1;

        alter_entry->type = LogEntry::ALTER_METADATA;
        alter_entry->source_replica = replica_name;
        alter_entry->metadata_str = new_metadata_str;
        alter_entry->columns_str = new_columns_str;
        alter_entry->alter_version = new_metadata_version;
        alter_entry->create_time = time(nullptr);

        auto maybe_mutation_commands = commands.getMutationCommands(
            *current_metadata, query_context->getSettingsRef().materialize_ttl_after_modify, query_context);
        bool have_mutation = !maybe_mutation_commands.empty();
        alter_entry->have_mutation = have_mutation;

        alter_path_idx = ops.size();
        ops.emplace_back(zkutil::makeCreateRequest(
            fs::path(zookeeper_path) / "log/log-", alter_entry->toString(), zkutil::CreateMode::PersistentSequential));

        PartitionBlockNumbersHolder partition_block_numbers_holder;
        if (have_mutation)
        {
            const String mutations_path(fs::path(zookeeper_path) / "mutations");

            ReplicatedMergeTreeMutationEntry mutation_entry;
            mutation_entry.alter_version = new_metadata_version;
            mutation_entry.source_replica = replica_name;
            mutation_entry.commands = std::move(maybe_mutation_commands);

            Coordination::Stat mutations_stat;
            zookeeper->get(mutations_path, &mutations_stat);

            partition_block_numbers_holder =
                    allocateBlockNumbersInAffectedPartitions(mutation_entry.commands, query_context, zookeeper);

            mutation_entry.block_numbers = partition_block_numbers_holder.getBlockNumbers();
            mutation_entry.create_time = time(nullptr);

            ops.emplace_back(zkutil::makeSetRequest(mutations_path, String(), mutations_stat.version));
            mutation_path_idx = ops.size();
            ops.emplace_back(
                zkutil::makeCreateRequest(fs::path(mutations_path) / "", mutation_entry.toString(), zkutil::CreateMode::PersistentSequential));
        }

        if (auto txn = query_context->getZooKeeperMetadataTransaction())
        {
            txn->moveOpsTo(ops);
            /// NOTE: IDatabase::alterTable(...) is called when executing ALTER_METADATA queue entry without query context,
            /// so we have to update metadata of DatabaseReplicated here.
            String metadata_zk_path = fs::path(txn->getDatabaseZooKeeperPath()) / "metadata" / escapeForFileName(table_id.table_name);
            auto ast = DatabaseCatalog::instance().getDatabase(table_id.database_name)->getCreateTableQuery(table_id.table_name, query_context);
            applyMetadataChangesToCreateQuery(ast, future_metadata);
            ops.emplace_back(zkutil::makeSetRequest(metadata_zk_path, getObjectDefinitionFromCreateQuery(ast), -1));
        }

        Coordination::Responses results;
        Coordination::Error rc = zookeeper->tryMulti(ops, results);

        /// For the sake of constitency with mechanics of concurrent background process of assigning parts merge tasks
        /// this placeholder must be held up until the moment of committing into ZK of the mutation entry
        /// See ReplicatedMergeTreeMergePredicate::canMergeTwoParts() method
        partition_block_numbers_holder.reset();

        if (rc == Coordination::Error::ZOK)
        {
            if (have_mutation)
            {
                /// ALTER_METADATA record in replication /log
                String alter_path = dynamic_cast<const Coordination::CreateResponse &>(*results[alter_path_idx]).path_created;
                alter_entry->znode_name = alter_path.substr(alter_path.find_last_of('/') + 1);

                /// ReplicatedMergeTreeMutationEntry record in /mutations
                String mutation_path = dynamic_cast<const Coordination::CreateResponse &>(*results[mutation_path_idx]).path_created;
                mutation_znode = mutation_path.substr(mutation_path.find_last_of('/') + 1);
            }
            else
            {
                /// ALTER_METADATA record in replication /log
                String alter_path = dynamic_cast<const Coordination::CreateResponse &>(*results[alter_path_idx]).path_created;
                alter_entry->znode_name = alter_path.substr(alter_path.find_last_of('/') + 1);
            }
            break;
        }
        else if (rc == Coordination::Error::ZBADVERSION)
        {
            if (results[0]->error != Coordination::Error::ZOK)
                throw Exception("Metadata on replica is not up to date with common metadata in Zookeeper. Cannot alter",
                    ErrorCodes::CANNOT_ASSIGN_ALTER);

            continue;
        }
        else
        {
            throw Coordination::Exception("Alter cannot be assigned because of Zookeeper error", rc);
        }
    }

    table_lock_holder.reset();

    std::vector<String> unwaited;
    if (query_context->getSettingsRef().replication_alter_partitions_sync == 2)
    {
        LOG_DEBUG(log, "Updated shared metadata nodes in ZooKeeper. Waiting for replicas to apply changes.");
        unwaited = waitForAllReplicasToProcessLogEntry(*alter_entry, false);
    }
    else if (query_context->getSettingsRef().replication_alter_partitions_sync == 1)
    {
        LOG_DEBUG(log, "Updated shared metadata nodes in ZooKeeper. Waiting for replicas to apply changes.");
        waitForReplicaToProcessLogEntry(replica_name, *alter_entry);
    }

    if (!unwaited.empty())
        throw Exception("Some replicas doesn't finish metadata alter", ErrorCodes::UNFINISHED);

    if (mutation_znode)
    {
        LOG_DEBUG(log, "Metadata changes applied. Will wait for data changes.");
        waitMutation(*mutation_znode, query_context->getSettingsRef().replication_alter_partitions_sync);
        LOG_DEBUG(log, "Data changes applied.");
    }
}

/// If new version returns ordinary name, else returns part name containing the first and last month of the month
/// NOTE: use it in pair with getFakePartCoveringAllPartsInPartition(...)
static String getPartNamePossiblyFake(MergeTreeDataFormatVersion format_version, const MergeTreePartInfo & part_info)
{
    if (format_version < MERGE_TREE_DATA_MIN_FORMAT_VERSION_WITH_CUSTOM_PARTITIONING)
    {
        /// The date range is all month long.
        const auto & lut = DateLUT::instance();
        time_t start_time = lut.YYYYMMDDToDate(parse<UInt32>(part_info.partition_id + "01"));
        DayNum left_date = DayNum(lut.toDayNum(start_time).toUnderType());
        DayNum right_date = DayNum(static_cast<size_t>(left_date) + lut.daysInMonth(start_time) - 1);
        return part_info.getPartNameV0(left_date, right_date);
    }

    return part_info.getPartName();
}

bool StorageReplicatedMergeTree::getFakePartCoveringAllPartsInPartition(const String & partition_id, MergeTreePartInfo & part_info, bool for_replace_partition)
{
    /// Even if there is no data in the partition, you still need to mark the range for deletion.
    /// - Because before executing DETACH, tasks for downloading parts to this partition can be executed.
    Int64 left = 0;

    /** Let's skip one number in `block_numbers` for the partition being deleted, and we will only delete parts until this number.
      * This prohibits merges of deleted parts with the new inserted
      * Invariant: merges of deleted parts with other parts do not appear in the log.
      * NOTE: If you need to similarly support a `DROP PART` request, you will have to think of some new mechanism for it,
      *     to guarantee this invariant.
      */
    Int64 right;
    Int64 mutation_version;

    {
        auto zookeeper = getZooKeeper();
        auto block_number_lock = allocateBlockNumber(partition_id, zookeeper);
        right = block_number_lock->getNumber();
        block_number_lock->unlock();
        mutation_version = queue.getCurrentMutationVersion(partition_id, right);
    }

    /// REPLACE PARTITION uses different max level and does not decrement max_block of DROP_RANGE for unknown (probably historical) reason.
    auto max_level = std::numeric_limits<decltype(part_info.level)>::max();
    if (!for_replace_partition)
    {
        max_level = MergeTreePartInfo::MAX_LEVEL;

        /// Empty partition.
        if (right == 0)
            return false;

        --right;
    }

    /// Artificial high level is chosen, to make this part "covering" all parts inside.
    part_info = MergeTreePartInfo(partition_id, left, right, max_level, mutation_version);
    return true;
}


void StorageReplicatedMergeTree::dropPartition(const ASTPtr & partition, bool detach, bool drop_part, ContextPtr query_context, bool throw_if_noop)
{
    assertNotReadonly();
    if (!is_leader)
        throw Exception("DROP PART|PARTITION cannot be done on this replica because it is not a leader", ErrorCodes::NOT_A_LEADER);

    zkutil::ZooKeeperPtr zookeeper = getZooKeeper();

    LogEntry entry;
    bool did_drop;

    if (drop_part)
    {
        String part_name = partition->as<ASTLiteral &>().value.safeGet<String>();
        did_drop = dropPart(zookeeper, part_name, entry, detach, throw_if_noop);
    }
    else
    {
        String partition_id = getPartitionIDFromQuery(partition, query_context);
        did_drop = dropAllPartsInPartition(*zookeeper, partition_id, entry, query_context, detach);
    }

    if (did_drop)
    {
        /// If necessary, wait until the operation is performed on itself or on all replicas.
        if (query_context->getSettingsRef().replication_alter_partitions_sync != 0)
        {
            if (query_context->getSettingsRef().replication_alter_partitions_sync == 1)
                waitForReplicaToProcessLogEntry(replica_name, entry);
            else
                waitForAllReplicasToProcessLogEntry(entry);
        }
    }

    if (!drop_part)
    {
        String partition_id = getPartitionIDFromQuery(partition, query_context);
        cleanLastPartNode(partition_id);
    }
}


void StorageReplicatedMergeTree::truncate(
    const ASTPtr &, const StorageMetadataPtr &, ContextPtr query_context, TableExclusiveLockHolder & table_lock)
{
    table_lock.release();   /// Truncate is done asynchronously.

    assertNotReadonly();
    if (!is_leader)
        throw Exception("TRUNCATE cannot be done on this replica because it is not a leader", ErrorCodes::NOT_A_LEADER);

    zkutil::ZooKeeperPtr zookeeper = getZooKeeper();

    Strings partitions = zookeeper->getChildren(fs::path(zookeeper_path) / "block_numbers");

    for (String & partition_id : partitions)
    {
        LogEntry entry;

        if (dropAllPartsInPartition(*zookeeper, partition_id, entry, query_context, false))
            waitForAllReplicasToProcessLogEntry(entry);
    }
}


PartitionCommandsResultInfo StorageReplicatedMergeTree::attachPartition(
    const ASTPtr & partition,
    const StorageMetadataPtr & metadata_snapshot,
    bool attach_part,
    ContextPtr query_context)
{
    assertNotReadonly();

    PartitionCommandsResultInfo results;
    PartsTemporaryRename renamed_parts(*this, "detached/");
    MutableDataPartsVector loaded_parts = tryLoadPartsToAttach(partition, attach_part, query_context, renamed_parts);

    /// TODO Allow to use quorum here.
    ReplicatedMergeTreeBlockOutputStream output(*this, metadata_snapshot, 0, 0, 0, false, false, false,
        /*is_attach*/true);

    for (size_t i = 0; i < loaded_parts.size(); ++i)
    {
        const String old_name = loaded_parts[i]->name;

        output.writeExistingPart(loaded_parts[i]);

        renamed_parts.old_and_new_names[i].first.clear();

        LOG_DEBUG(log, "Attached part {} as {}", old_name, loaded_parts[i]->name);

        results.push_back(PartitionCommandResultInfo{
            .partition_id = loaded_parts[i]->info.partition_id,
            .part_name = loaded_parts[i]->name,
            .old_part_name = old_name,
        });
    }
    return results;
}


void StorageReplicatedMergeTree::checkTableCanBeDropped() const
{
    auto table_id = getStorageID();
    getContext()->checkTableCanBeDropped(table_id.database_name, table_id.table_name, getTotalActiveSizeInBytes());
}

void StorageReplicatedMergeTree::checkTableCanBeRenamed() const
{
    if (!allow_renaming)
        throw Exception("Cannot rename Replicated table, because zookeeper_path contains implicit 'database' or 'table' macro. "
                        "We cannot rename path in ZooKeeper, so path may become inconsistent with table name. If you really want to rename table, "
                        "you should edit metadata file first and restart server or reattach the table.", ErrorCodes::NOT_IMPLEMENTED);
}

void StorageReplicatedMergeTree::rename(const String & new_path_to_table_data, const StorageID & new_table_id)
{
    checkTableCanBeRenamed();
    MergeTreeData::rename(new_path_to_table_data, new_table_id);

    /// Update table name in zookeeper
    if (!is_readonly)
    {
        /// We don't do it for readonly tables, because it will be updated on next table startup.
        /// It is also Ok to skip ZK error for the same reason.
        try
        {
            auto zookeeper = getZooKeeper();
            zookeeper->set(fs::path(replica_path) / "host", getReplicatedMergeTreeAddress().toString());
        }
        catch (Coordination::Exception & e)
        {
            LOG_WARNING(log, "Cannot update the value of 'host' node (replica address) in ZooKeeper: {}", e.displayText());
        }
    }

    /// TODO: You can update names of loggers.
}


bool StorageReplicatedMergeTree::existsNodeCached(const std::string & path) const
{
    {
        std::lock_guard lock(existing_nodes_cache_mutex);
        if (existing_nodes_cache.count(path))
            return true;
    }

    bool res = getZooKeeper()->exists(path);

    if (res)
    {
        std::lock_guard lock(existing_nodes_cache_mutex);
        existing_nodes_cache.insert(path);
    }

    return res;
}


std::optional<EphemeralLockInZooKeeper>
StorageReplicatedMergeTree::allocateBlockNumber(
    const String & partition_id, const zkutil::ZooKeeperPtr & zookeeper, const String & zookeeper_block_id_path) const
{
    /// Lets check for duplicates in advance, to avoid superfluous block numbers allocation
    Coordination::Requests deduplication_check_ops;
    if (!zookeeper_block_id_path.empty())
    {
        deduplication_check_ops.emplace_back(zkutil::makeCreateRequest(zookeeper_block_id_path, "", zkutil::CreateMode::Persistent));
        deduplication_check_ops.emplace_back(zkutil::makeRemoveRequest(zookeeper_block_id_path, -1));
    }

    String block_numbers_path = fs::path(zookeeper_path) / "block_numbers";
    String partition_path = fs::path(block_numbers_path) / partition_id;

    if (!existsNodeCached(partition_path))
    {
        Coordination::Requests ops;
        ops.push_back(zkutil::makeCreateRequest(partition_path, "", zkutil::CreateMode::Persistent));
        /// We increment data version of the block_numbers node so that it becomes possible
        /// to check in a ZK transaction that the set of partitions didn't change
        /// (unfortunately there is no CheckChildren op).
        ops.push_back(zkutil::makeSetRequest(block_numbers_path, "", -1));

        Coordination::Responses responses;
        Coordination::Error code = zookeeper->tryMulti(ops, responses);
        if (code != Coordination::Error::ZOK && code != Coordination::Error::ZNODEEXISTS)
            zkutil::KeeperMultiException::check(code, ops, responses);
    }

    EphemeralLockInZooKeeper lock;
    /// 2 RTT
    try
    {
        lock = EphemeralLockInZooKeeper(
            partition_path + "/block-", fs::path(zookeeper_path) / "temp", *zookeeper, &deduplication_check_ops);
    }
    catch (const zkutil::KeeperMultiException & e)
    {
        if (e.code == Coordination::Error::ZNODEEXISTS && e.getPathForFirstFailedOp() == zookeeper_block_id_path)
            return {};

        throw Exception("Cannot allocate block number in ZooKeeper: " + e.displayText(), ErrorCodes::KEEPER_EXCEPTION);
    }
    catch (const Coordination::Exception & e)
    {
        throw Exception("Cannot allocate block number in ZooKeeper: " + e.displayText(), ErrorCodes::KEEPER_EXCEPTION);
    }

    return {std::move(lock)};
}


Strings StorageReplicatedMergeTree::waitForAllTableReplicasToProcessLogEntry(
    const String & table_zookeeper_path, const ReplicatedMergeTreeLogEntryData & entry, bool wait_for_non_active)
{
    LOG_DEBUG(log, "Waiting for all replicas to process {}", entry.znode_name);

    auto zookeeper = getZooKeeper();
    Strings replicas = zookeeper->getChildren(fs::path(table_zookeeper_path) / "replicas");
    Strings unwaited;
    for (const String & replica : replicas)
    {
        if (wait_for_non_active || zookeeper->exists(fs::path(table_zookeeper_path) / "replicas" / replica / "is_active"))
        {
            if (!waitForTableReplicaToProcessLogEntry(table_zookeeper_path, replica, entry, wait_for_non_active))
                unwaited.push_back(replica);
        }
        else
        {
            unwaited.push_back(replica);
        }
    }

    LOG_DEBUG(log, "Finished waiting for all replicas to process {}", entry.znode_name);
    return unwaited;
}


Strings StorageReplicatedMergeTree::waitForAllReplicasToProcessLogEntry(
    const ReplicatedMergeTreeLogEntryData & entry, bool wait_for_non_active)
{
    return waitForAllTableReplicasToProcessLogEntry(zookeeper_path, entry, wait_for_non_active);
}


bool StorageReplicatedMergeTree::waitForTableReplicaToProcessLogEntry(
    const String & table_zookeeper_path, const String & replica, const ReplicatedMergeTreeLogEntryData & entry, bool wait_for_non_active)
{
    String entry_str = entry.toString();
    String log_node_name;

    /** Two types of entries can be passed to this function
      * 1. (more often) From `log` directory - a common log, from where replicas copy entries to their queue.
      * 2. From the `queue` directory of one of the replicas.
      *
      * The problem is that the numbers (`sequential` node) of the queue elements in `log` and in `queue` do not match.
      * (And the numbers of the same log element for different replicas do not match in the `queue`.)
      *
      * Therefore, you should consider these cases separately.
      */

    /** First, you need to wait until replica takes `queue` element from the `log` to its queue,
      *  if it has not been done already (see the `pullLogsToQueue` function).
      *
      * To do this, check its node `log_pointer` - the maximum number of the element taken from `log` + 1.
      */

    bool waiting_itself = replica == replica_name;

    const auto & stop_waiting = [&]()
    {
        bool stop_waiting_itself = waiting_itself && (partial_shutdown_called || is_dropped);
        bool stop_waiting_non_active = !wait_for_non_active && !getZooKeeper()->exists(fs::path(table_zookeeper_path) / "replicas" / replica / "is_active");
        return stop_waiting_itself || stop_waiting_non_active;
    };

    /// Don't recheck ZooKeeper too often
    constexpr auto event_wait_timeout_ms = 3000;

    if (startsWith(entry.znode_name, "log-"))
    {
        /** In this case, just take the number from the node name `log-xxxxxxxxxx`.
          */

        UInt64 log_index = parse<UInt64>(entry.znode_name.substr(entry.znode_name.size() - 10));
        log_node_name = entry.znode_name;

        LOG_DEBUG(log, "Waiting for {} to pull {} to queue", replica, log_node_name);

        /// Let's wait until entry gets into the replica queue.
        while (!stop_waiting())
        {
            zkutil::EventPtr event = std::make_shared<Poco::Event>();

            String log_pointer = getZooKeeper()->get(fs::path(table_zookeeper_path) / "replicas" / replica / "log_pointer", nullptr, event);
            if (!log_pointer.empty() && parse<UInt64>(log_pointer) > log_index)
                break;

            /// Wait with timeout because we can be already shut down, but not dropped.
            /// So log_pointer node will exist, but we will never update it because all background threads already stopped.
            /// It can lead to query hung because table drop query can wait for some query (alter, optimize, etc) which called this method,
            /// but the query will never finish because the drop already shut down the table.
            event->tryWait(event_wait_timeout_ms);
        }
    }
    else if (startsWith(entry.znode_name, "queue-"))
    {
        /** In this case, the number of `log` node is unknown. You need look through everything from `log_pointer` to the end,
          *  looking for a node with the same content. And if we do not find it - then the replica has already taken this entry in its queue.
          */

        String log_pointer = getZooKeeper()->get(fs::path(table_zookeeper_path) / "replicas" / replica / "log_pointer");

        Strings log_entries = getZooKeeper()->getChildren(fs::path(table_zookeeper_path) / "log");
        UInt64 log_index = 0;
        bool found = false;

        for (const String & log_entry_name : log_entries)
        {
            log_index = parse<UInt64>(log_entry_name.substr(log_entry_name.size() - 10));

            if (!log_pointer.empty() && log_index < parse<UInt64>(log_pointer))
                continue;

            String log_entry_str;
            bool exists = getZooKeeper()->tryGet(fs::path(table_zookeeper_path) / "log" / log_entry_name, log_entry_str);
            if (exists && entry_str == log_entry_str)
            {
                found = true;
                log_node_name = log_entry_name;
                break;
            }
        }

        if (found)
        {
            LOG_DEBUG(log, "Waiting for {} to pull {} to queue", replica, log_node_name);

            /// Let's wait until the entry gets into the replica queue.
            while (!stop_waiting())
            {
                zkutil::EventPtr event = std::make_shared<Poco::Event>();

                String log_pointer_new = getZooKeeper()->get(fs::path(table_zookeeper_path) / "replicas" / replica / "log_pointer", nullptr, event);
                if (!log_pointer_new.empty() && parse<UInt64>(log_pointer_new) > log_index)
                    break;

                /// Wait with timeout because we can be already shut down, but not dropped.
                /// So log_pointer node will exist, but we will never update it because all background threads already stopped.
                /// It can lead to query hung because table drop query can wait for some query (alter, optimize, etc) which called this method,
                /// but the query will never finish because the drop already shut down the table.
                event->tryWait(event_wait_timeout_ms);
            }
        }
    }
    else
        throw Exception("Logical error: unexpected name of log node: " + entry.znode_name, ErrorCodes::LOGICAL_ERROR);

    if (!log_node_name.empty())
        LOG_DEBUG(log, "Looking for node corresponding to {} in {} queue", log_node_name, replica);
    else
        LOG_DEBUG(log, "Looking for corresponding node in {} queue", replica);

    /** Second - find the corresponding entry in the queue of the specified replica.
      * Its number may match neither the `log` node nor the `queue` node of the current replica (for us).
      * Therefore, we search by comparing the content.
      */

    Strings queue_entries = getZooKeeper()->getChildren(fs::path(table_zookeeper_path) / "replicas" / replica / "queue");
    String queue_entry_to_wait_for;

    for (const String & entry_name : queue_entries)
    {
        String queue_entry_str;
        bool exists = getZooKeeper()->tryGet(fs::path(table_zookeeper_path) / "replicas" / replica / "queue" / entry_name, queue_entry_str);
        if (exists && queue_entry_str == entry_str)
        {
            queue_entry_to_wait_for = entry_name;
            break;
        }
    }

    /// While looking for the record, it has already been executed and deleted.
    if (queue_entry_to_wait_for.empty())
    {
        LOG_DEBUG(log, "No corresponding node found. Assuming it has been already processed. Found {} nodes", queue_entries.size());
        return true;
    }

    LOG_DEBUG(log, "Waiting for {} to disappear from {} queue", queue_entry_to_wait_for, replica);

    /// Third - wait until the entry disappears from the replica queue or replica become inactive.
    String path_to_wait_on = fs::path(table_zookeeper_path) / "replicas" / replica / "queue" / queue_entry_to_wait_for;

    return getZooKeeper()->waitForDisappear(path_to_wait_on, stop_waiting);
}


bool StorageReplicatedMergeTree::waitForReplicaToProcessLogEntry(
    const String & replica, const ReplicatedMergeTreeLogEntryData & entry, bool wait_for_non_active)
{
    return waitForTableReplicaToProcessLogEntry(zookeeper_path, replica, entry, wait_for_non_active);
}


void StorageReplicatedMergeTree::getStatus(Status & res, bool with_zk_fields)
{
    auto zookeeper = tryGetZooKeeper();
    const auto storage_settings_ptr = getSettings();

    res.is_leader = is_leader;
    res.can_become_leader = storage_settings_ptr->replicated_can_become_leader;
    res.is_readonly = is_readonly;
    res.is_session_expired = !zookeeper || zookeeper->expired();

    res.queue = queue.getStatus();
    res.absolute_delay = getAbsoluteDelay(); /// NOTE: may be slightly inconsistent with queue status.

    res.parts_to_check = part_check_thread.size();

    res.zookeeper_path = zookeeper_path;
    res.replica_name = replica_name;
    res.replica_path = replica_path;
    res.columns_version = -1;

    res.log_max_index = 0;
    res.log_pointer = 0;
    res.total_replicas = 0;
    res.active_replicas = 0;

    if (with_zk_fields && !res.is_session_expired)
    {
        try
        {
            auto log_entries = zookeeper->getChildren(fs::path(zookeeper_path) / "log");

            if (!log_entries.empty())
            {
                const String & last_log_entry = *std::max_element(log_entries.begin(), log_entries.end());
                res.log_max_index = parse<UInt64>(last_log_entry.substr(strlen("log-")));
            }

            String log_pointer_str = zookeeper->get(fs::path(replica_path) / "log_pointer");
            res.log_pointer = log_pointer_str.empty() ? 0 : parse<UInt64>(log_pointer_str);

            auto all_replicas = zookeeper->getChildren(fs::path(zookeeper_path) / "replicas");
            res.total_replicas = all_replicas.size();

            for (const String & replica : all_replicas)
                if (zookeeper->exists(fs::path(zookeeper_path) / "replicas" / replica / "is_active"))
                    ++res.active_replicas;
        }
        catch (const Coordination::Exception &)
        {
            res.zookeeper_exception = getCurrentExceptionMessage(false);
        }
    }
}


void StorageReplicatedMergeTree::getQueue(LogEntriesData & res, String & replica_name_)
{
    replica_name_ = replica_name;
    queue.getEntries(res);
}

time_t StorageReplicatedMergeTree::getAbsoluteDelay() const
{
    time_t min_unprocessed_insert_time = 0;
    time_t max_processed_insert_time = 0;
    queue.getInsertTimes(min_unprocessed_insert_time, max_processed_insert_time);

    /// Load start time, then finish time to avoid reporting false delay when start time is updated
    /// between loading of two variables.
    time_t queue_update_start_time = last_queue_update_start_time.load();
    time_t queue_update_finish_time = last_queue_update_finish_time.load();

    time_t current_time = time(nullptr);

    if (!queue_update_finish_time)
    {
        /// We have not updated queue even once yet (perhaps replica is readonly).
        /// As we have no info about the current state of replication log, return effectively infinite delay.
        return current_time;
    }
    else if (min_unprocessed_insert_time)
    {
        /// There are some unprocessed insert entries in queue.
        return (current_time > min_unprocessed_insert_time) ? (current_time - min_unprocessed_insert_time) : 0;
    }
    else if (queue_update_start_time > queue_update_finish_time)
    {
        /// Queue is empty, but there are some in-flight or failed queue update attempts
        /// (likely because of problems with connecting to ZooKeeper).
        /// Return the time passed since last attempt.
        return (current_time > queue_update_start_time) ? (current_time - queue_update_start_time) : 0;
    }
    else
    {
        /// Everything is up-to-date.
        return 0;
    }
}

void StorageReplicatedMergeTree::getReplicaDelays(time_t & out_absolute_delay, time_t & out_relative_delay)
{
    assertNotReadonly();

    time_t current_time = time(nullptr);

    out_absolute_delay = getAbsoluteDelay();
    out_relative_delay = 0;
    const auto storage_settings_ptr = getSettings();

    /** Relative delay is the maximum difference of absolute delay from any other replica,
      *  (if this replica lags behind any other live replica, or zero, otherwise).
      * Calculated only if the absolute delay is large enough.
      */

    if (out_absolute_delay < static_cast<time_t>(storage_settings_ptr->min_relative_delay_to_measure))
        return;

    auto zookeeper = getZooKeeper();

    time_t max_replicas_unprocessed_insert_time = 0;
    bool have_replica_with_nothing_unprocessed = false;

    Strings replicas = zookeeper->getChildren(fs::path(zookeeper_path) / "replicas");

    for (const auto & replica : replicas)
    {
        if (replica == replica_name)
            continue;

        /// Skip dead replicas.
        if (!zookeeper->exists(fs::path(zookeeper_path) / "replicas" / replica / "is_active"))
            continue;

        String value;
        if (!zookeeper->tryGet(fs::path(zookeeper_path) / "replicas" / replica / "min_unprocessed_insert_time", value))
            continue;

        time_t replica_time = value.empty() ? 0 : parse<time_t>(value);

        if (replica_time == 0)
        {
            /** Note
              * The conclusion that the replica does not lag may be incorrect,
              *  because the information about `min_unprocessed_insert_time` is taken
              *  only from that part of the log that has been moved to the queue.
              * If the replica for some reason has stalled `queueUpdatingTask`,
              *  then `min_unprocessed_insert_time` will be incorrect.
              */

            have_replica_with_nothing_unprocessed = true;
            break;
        }

        if (replica_time > max_replicas_unprocessed_insert_time)
            max_replicas_unprocessed_insert_time = replica_time;
    }

    if (have_replica_with_nothing_unprocessed)
        out_relative_delay = out_absolute_delay;
    else
    {
        max_replicas_unprocessed_insert_time = std::min(current_time, max_replicas_unprocessed_insert_time);
        time_t min_replicas_delay = current_time - max_replicas_unprocessed_insert_time;
        if (out_absolute_delay > min_replicas_delay)
            out_relative_delay = out_absolute_delay - min_replicas_delay;
    }
}

void StorageReplicatedMergeTree::fetchPartition(
    const ASTPtr & partition,
    const StorageMetadataPtr & metadata_snapshot,
    const String & from_,
    bool fetch_part,
    ContextPtr query_context)
{
    Macros::MacroExpansionInfo info;
    info.expand_special_macros_only = false; //-V1048
    info.table_id = getStorageID();
    info.table_id.uuid = UUIDHelpers::Nil;
    auto expand_from = query_context->getMacros()->expand(from_, info);
    String auxiliary_zookeeper_name = extractZooKeeperName(expand_from);
    String from = extractZooKeeperPath(expand_from);
    if (from.empty())
        throw Exception("ZooKeeper path should not be empty", ErrorCodes::ILLEGAL_TYPE_OF_ARGUMENT);

    zkutil::ZooKeeperPtr zookeeper;
    if (auxiliary_zookeeper_name != default_zookeeper_name)
        zookeeper = getContext()->getAuxiliaryZooKeeper(auxiliary_zookeeper_name);
    else
        zookeeper = getZooKeeper();

    if (from.back() == '/')
        from.resize(from.size() - 1);

    if (fetch_part)
    {
        String part_name = partition->as<ASTLiteral &>().value.safeGet<String>();
        auto part_path = findReplicaHavingPart(part_name, from, zookeeper);

        if (part_path.empty())
            throw Exception(ErrorCodes::NO_REPLICA_HAS_PART, "Part {} does not exist on any replica", part_name);
        /** Let's check that there is no such part in the `detached` directory (where we will write the downloaded parts).
          * Unreliable (there is a race condition) - such a part may appear a little later.
          */
        if (checkIfDetachedPartExists(part_name))
            throw Exception(ErrorCodes::DUPLICATE_DATA_PART, "Detached part " + part_name + " already exists.");
        LOG_INFO(log, "Will fetch part {} from shard {} (zookeeper '{}')", part_name, from_, auxiliary_zookeeper_name);

        try
        {
            /// part name , metadata, part_path , true, 0, zookeeper
            if (!fetchPart(part_name, metadata_snapshot, part_path, true, 0, zookeeper))
                throw Exception(ErrorCodes::UNFINISHED, "Failed to fetch part {} from {}", part_name, from_);
        }
        catch (const DB::Exception & e)
        {
            if (e.code() != ErrorCodes::RECEIVED_ERROR_FROM_REMOTE_IO_SERVER && e.code() != ErrorCodes::RECEIVED_ERROR_TOO_MANY_REQUESTS
                && e.code() != ErrorCodes::CANNOT_READ_ALL_DATA)
                throw;

            LOG_INFO(log, e.displayText());
        }
        return;
    }

    String partition_id = getPartitionIDFromQuery(partition, query_context);
    LOG_INFO(log, "Will fetch partition {} from shard {} (zookeeper '{}')", partition_id, from_, auxiliary_zookeeper_name);

    /** Let's check that there is no such partition in the `detached` directory (where we will write the downloaded parts).
      * Unreliable (there is a race condition) - such a partition may appear a little later.
      */
    if (checkIfDetachedPartitionExists(partition_id))
        throw Exception("Detached partition " + partition_id + " already exists.", ErrorCodes::PARTITION_ALREADY_EXISTS);

    zkutil::Strings replicas;
    zkutil::Strings active_replicas;
    String best_replica;

    {

        /// List of replicas of source shard.
        replicas = zookeeper->getChildren(fs::path(from) / "replicas");

        /// Leave only active replicas.
        active_replicas.reserve(replicas.size());

        for (const String & replica : replicas)
            if (zookeeper->exists(fs::path(from) / "replicas" / replica / "is_active"))
                active_replicas.push_back(replica);

        if (active_replicas.empty())
            throw Exception("No active replicas for shard " + from, ErrorCodes::NO_ACTIVE_REPLICAS);

        /** You must select the best (most relevant) replica.
        * This is a replica with the maximum `log_pointer`, then with the minimum `queue` size.
        * NOTE This is not exactly the best criteria. It does not make sense to download old partitions,
        *  and it would be nice to be able to choose the replica closest by network.
        * NOTE Of course, there are data races here. You can solve it by retrying.
        */
        Int64 max_log_pointer = -1;
        UInt64 min_queue_size = std::numeric_limits<UInt64>::max();

        for (const String & replica : active_replicas)
        {
            String current_replica_path = fs::path(from) / "replicas" / replica;

            String log_pointer_str = zookeeper->get(fs::path(current_replica_path) / "log_pointer");
            Int64 log_pointer = log_pointer_str.empty() ? 0 : parse<UInt64>(log_pointer_str);

            Coordination::Stat stat;
            zookeeper->get(fs::path(current_replica_path) / "queue", &stat);
            size_t queue_size = stat.numChildren;

            if (log_pointer > max_log_pointer
                || (log_pointer == max_log_pointer && queue_size < min_queue_size))
            {
                max_log_pointer = log_pointer;
                min_queue_size = queue_size;
                best_replica = replica;
            }
        }
    }

    if (best_replica.empty())
        throw Exception("Logical error: cannot choose best replica.", ErrorCodes::LOGICAL_ERROR);

    LOG_INFO(log, "Found {} replicas, {} of them are active. Selected {} to fetch from.", replicas.size(), active_replicas.size(), best_replica);

    String best_replica_path = fs::path(from) / "replicas" / best_replica;

    /// Let's find out which parts are on the best replica.

    /** Trying to download these parts.
      * Some of them could be deleted due to the merge.
      * In this case, update the information about the available parts and try again.
      */

    unsigned try_no = 0;
    Strings missing_parts;
    do
    {
        if (try_no)
            LOG_INFO(log, "Some of parts ({}) are missing. Will try to fetch covering parts.", missing_parts.size());

        if (try_no >= query_context->getSettings().max_fetch_partition_retries_count)
            throw Exception("Too many retries to fetch parts from " + best_replica_path, ErrorCodes::TOO_MANY_RETRIES_TO_FETCH_PARTS);

        Strings parts = zookeeper->getChildren(fs::path(best_replica_path) / "parts");
        ActiveDataPartSet active_parts_set(format_version, parts);
        Strings parts_to_fetch;

        if (missing_parts.empty())
        {
            parts_to_fetch = active_parts_set.getParts();

            /// Leaving only the parts of the desired partition.
            Strings parts_to_fetch_partition;
            for (const String & part : parts_to_fetch)
            {
                if (MergeTreePartInfo::fromPartName(part, format_version).partition_id == partition_id)
                    parts_to_fetch_partition.push_back(part);
            }

            parts_to_fetch = std::move(parts_to_fetch_partition);

            if (parts_to_fetch.empty())
                throw Exception("Partition " + partition_id + " on " + best_replica_path + " doesn't exist", ErrorCodes::PARTITION_DOESNT_EXIST);
        }
        else
        {
            for (const String & missing_part : missing_parts)
            {
                String containing_part = active_parts_set.getContainingPart(missing_part);
                if (!containing_part.empty())
                    parts_to_fetch.push_back(containing_part);
                else
                    LOG_WARNING(log, "Part {} on replica {} has been vanished.", missing_part, best_replica_path);
            }
        }

        LOG_INFO(log, "Parts to fetch: {}", parts_to_fetch.size());

        missing_parts.clear();
        for (const String & part : parts_to_fetch)
        {
            bool fetched = false;

            try
            {
                fetched = fetchPart(part, metadata_snapshot, best_replica_path, true, 0, zookeeper);
            }
            catch (const DB::Exception & e)
            {
                if (e.code() != ErrorCodes::RECEIVED_ERROR_FROM_REMOTE_IO_SERVER && e.code() != ErrorCodes::RECEIVED_ERROR_TOO_MANY_REQUESTS
                    && e.code() != ErrorCodes::CANNOT_READ_ALL_DATA)
                    throw;

                LOG_INFO(log, e.displayText());
            }

            if (!fetched)
                missing_parts.push_back(part);
        }

        ++try_no;
    } while (!missing_parts.empty());
}


void StorageReplicatedMergeTree::mutate(const MutationCommands & commands, ContextPtr query_context)
{
    /// Overview of the mutation algorithm.
    ///
    /// When the client executes a mutation, this method is called. It acquires block numbers in all
    /// partitions, saves them in the mutation entry and writes the mutation entry to a new ZK node in
    /// the /mutations folder. This block numbers are needed to determine which parts should be mutated and
    /// which shouldn't (parts inserted after the mutation will have the block number higher than the
    /// block number acquired by the mutation in that partition and so will not be mutatied).
    /// This block number is called "mutation version" in that partition.
    ///
    /// Mutation versions are acquired atomically in all partitions, so the case when an insert in some
    /// partition has the block number higher than the mutation version but the following insert into another
    /// partition acquires the block number lower than the mutation version in that partition is impossible.
    /// Another important invariant: mutation entries appear in /mutations in the order of their mutation
    /// versions (in any partition). This means that mutations form a sequence and we can execute them in
    /// the order of their mutation versions and not worry that some mutation with the smaller version
    /// will suddenly appear.
    ///
    /// During mutations individual parts are immutable - when we want to change the contents of a part
    /// we prepare the new part and add it to MergeTreeData (the original part gets replaced). The fact that
    /// we have mutated the part is recorded in the part->info.mutation field of MergeTreePartInfo.
    /// The relation with the original part is preserved because the new part covers the same block range
    /// as the original one.
    ///
    /// We then can for each part determine its "mutation version": the version of the last mutation in
    /// the mutation sequence that we regard as already applied to that part. All mutations with the greater
    /// version number will still need to be applied to that part.
    ///
    /// Execution of mutations is done asynchronously. All replicas watch the /mutations directory and
    /// load new mutation entries as they appear (see mutationsUpdatingTask()). Next we need to determine
    /// how to mutate individual parts consistently with part merges. This is done by the leader replica
    /// (see mergeSelectingTask() and class ReplicatedMergeTreeMergePredicate for details). Important
    /// invariants here are that a) all source parts for a single merge must have the same mutation version
    /// and b) any part can be mutated only once or merged only once (e.g. once we have decided to mutate
    /// a part then we need to execute that mutation and can assign merges only to the new part and not to the
    /// original part). Multiple consecutive mutations can be executed at once (without writing the
    /// intermediate result to a part).
    ///
    /// Leader replica records its decisions to the replication log (/log directory in ZK) in the form of
    /// MUTATE_PART entries and all replicas then execute them in the background pool
    /// (see tryExecutePartMutation() function). When a replica encounters a MUTATE_PART command, it is
    /// guaranteed that the corresponding mutation entry is already loaded (when we pull entries from
    /// replication log into the replica queue, we also load mutation entries). Note that just as with merges
    /// the replica can decide not to do the mutation locally and fetch the mutated part from another replica
    /// instead.
    ///
    /// Mutations of individual parts are in fact pretty similar to merges, e.g. their assignment and execution
    /// is governed by the same storage_settings. TODO: support a single "merge-mutation" operation when the data
    /// read from the the source parts is first mutated on the fly to some uniform mutation version and then
    /// merged to a resulting part.
    ///
    /// After all needed parts are mutated (i.e. all active parts have the mutation version greater than
    /// the version of this mutation), the mutation is considered done and can be deleted.

    ReplicatedMergeTreeMutationEntry mutation_entry;
    mutation_entry.source_replica = replica_name;
    mutation_entry.commands = commands;

    const String mutations_path = fs::path(zookeeper_path) / "mutations";
    const auto zookeeper = getZooKeeper();

    /// Update the mutations_path node when creating the mutation and check its version to ensure that
    /// nodes for mutations are created in the same order as the corresponding block numbers.
    /// Should work well if the number of concurrent mutation requests is small.
    while (true)
    {
        Coordination::Stat mutations_stat;
        zookeeper->get(mutations_path, &mutations_stat);

        PartitionBlockNumbersHolder partition_block_numbers_holder =
                allocateBlockNumbersInAffectedPartitions(mutation_entry.commands, query_context, zookeeper);

        mutation_entry.block_numbers = partition_block_numbers_holder.getBlockNumbers();
        mutation_entry.create_time = time(nullptr);

        /// The following version check guarantees the linearizability property for any pair of mutations:
        /// mutation with higher sequence number is guaranteed to have higher block numbers in every partition
        /// (and thus will be applied strictly according to sequence numbers of mutations)
        Coordination::Requests requests;
        requests.emplace_back(zkutil::makeSetRequest(mutations_path, String(), mutations_stat.version));
        requests.emplace_back(zkutil::makeCreateRequest(
            fs::path(mutations_path) / "", mutation_entry.toString(), zkutil::CreateMode::PersistentSequential));

        if (auto txn = query_context->getZooKeeperMetadataTransaction())
            txn->moveOpsTo(requests);

        Coordination::Responses responses;
        Coordination::Error rc = zookeeper->tryMulti(requests, responses);

        partition_block_numbers_holder.reset();

        if (rc == Coordination::Error::ZOK)
        {
            const String & path_created =
                dynamic_cast<const Coordination::CreateResponse *>(responses[1].get())->path_created;
            mutation_entry.znode_name = path_created.substr(path_created.find_last_of('/') + 1);
            LOG_TRACE(log, "Created mutation with ID {}", mutation_entry.znode_name);
            break;
        }
        else if (rc == Coordination::Error::ZBADVERSION)
        {
            LOG_TRACE(log, "Version conflict when trying to create a mutation node, retrying...");
            continue;
        }
        else
            throw Coordination::Exception("Unable to create a mutation znode", rc);
    }

    waitMutation(mutation_entry.znode_name, query_context->getSettingsRef().mutations_sync);
}

void StorageReplicatedMergeTree::waitMutation(const String & znode_name, size_t mutations_sync) const
{
    if (!mutations_sync)
        return;

    /// we have to wait
    auto zookeeper = getZooKeeper();
    Strings replicas;
    if (mutations_sync == 2) /// wait for all replicas
        replicas = zookeeper->getChildren(fs::path(zookeeper_path) / "replicas");
    else if (mutations_sync == 1) /// just wait for ourself
        replicas.push_back(replica_name);

    waitMutationToFinishOnReplicas(replicas, znode_name);
}

std::vector<MergeTreeMutationStatus> StorageReplicatedMergeTree::getMutationsStatus() const
{
    return queue.getMutationsStatus();
}

CancellationCode StorageReplicatedMergeTree::killMutation(const String & mutation_id)
{
    assertNotReadonly();

    zkutil::ZooKeeperPtr zookeeper = getZooKeeper();

    LOG_TRACE(log, "Killing mutation {}", mutation_id);

    auto mutation_entry = queue.removeMutation(zookeeper, mutation_id);
    if (!mutation_entry)
        return CancellationCode::NotFound;

    /// After this point no new part mutations will start and part mutations that still exist
    /// in the queue will be skipped.

    /// Cancel already running part mutations.
    for (const auto & pair : mutation_entry->block_numbers)
    {
        const String & partition_id = pair.first;
        Int64 block_number = pair.second;
        getContext()->getMergeList().cancelPartMutations(partition_id, block_number);
    }
    return CancellationCode::CancelSent;
}

void StorageReplicatedMergeTree::removePartsFromFilesystem(const DataPartsVector & parts)
{
    auto remove_part = [&](const auto & part)
    {
        LOG_DEBUG(log, "Removing part from filesystem {}", part.name);
        try
        {
            bool keep_s3 = !this->unlockSharedData(part);
            part.remove(keep_s3);
        }
        catch (...)
        {
            tryLogCurrentException(log, "There is a problem with deleting part " + part.name + " from filesystem");
        }
    };

    const auto settings = getSettings();
    if (settings->max_part_removal_threads > 1 && parts.size() > settings->concurrent_part_removal_threshold)
    {
        /// Parallel parts removal.

        size_t num_threads = std::min<size_t>(settings->max_part_removal_threads, parts.size());
        ThreadPool pool(num_threads);

        /// NOTE: Under heavy system load you may get "Cannot schedule a task" from ThreadPool.
        for (const DataPartPtr & part : parts)
        {
            pool.scheduleOrThrowOnError([&, thread_group = CurrentThread::getGroup()]
            {
                SCOPE_EXIT_SAFE(
                    if (thread_group)
                        CurrentThread::detachQueryIfNotDetached();
                );
                if (thread_group)
                    CurrentThread::attachTo(thread_group);

                remove_part(*part);
            });
        }

        pool.wait();
    }
    else
    {
        for (const DataPartPtr & part : parts)
        {
            remove_part(*part);
        }
    }
}

void StorageReplicatedMergeTree::clearOldPartsAndRemoveFromZK()
{
    auto table_lock = lockForShare(
            RWLockImpl::NO_QUERY, getSettings()->lock_acquire_timeout_for_background_operations);
    auto zookeeper = getZooKeeper();

    DataPartsVector parts = grabOldParts();
    if (parts.empty())
        return;

    DataPartsVector parts_to_delete_only_from_filesystem;    // Only duplicates
    DataPartsVector parts_to_delete_completely;              // All parts except duplicates
    DataPartsVector parts_to_retry_deletion;                 // Parts that should be retried due to network problems
    DataPartsVector parts_to_remove_from_filesystem;         // Parts removed from ZK

    for (const auto & part : parts)
    {
        if (!part->is_duplicate)
            parts_to_delete_completely.emplace_back(part);
        else
            parts_to_delete_only_from_filesystem.emplace_back(part);
    }
    parts.clear();

    /// Delete duplicate parts from filesystem
    if (!parts_to_delete_only_from_filesystem.empty())
    {
        removePartsFromFilesystem(parts_to_delete_only_from_filesystem);
        removePartsFinally(parts_to_delete_only_from_filesystem);

        LOG_DEBUG(log, "Removed {} old duplicate parts", parts_to_delete_only_from_filesystem.size());
    }

    /// Delete normal parts from ZooKeeper
    NameSet part_names_to_retry_deletion;
    try
    {
        Strings part_names_to_delete_completely;
        for (const auto & part : parts_to_delete_completely)
            part_names_to_delete_completely.emplace_back(part->name);

        LOG_DEBUG(log, "Removing {} old parts from ZooKeeper", parts_to_delete_completely.size());
        removePartsFromZooKeeper(zookeeper, part_names_to_delete_completely, &part_names_to_retry_deletion);
    }
    catch (...)
    {
        LOG_ERROR(log, "There is a problem with deleting parts from ZooKeeper: {}", getCurrentExceptionMessage(true));
    }

    /// Part names that were reliably deleted from ZooKeeper should be deleted from filesystem
    auto num_reliably_deleted_parts = parts_to_delete_completely.size() - part_names_to_retry_deletion.size();
    LOG_DEBUG(log, "Removed {} old parts from ZooKeeper. Removing them from filesystem.", num_reliably_deleted_parts);

    /// Delete normal parts on two sets
    for (auto & part : parts_to_delete_completely)
    {
        if (part_names_to_retry_deletion.count(part->name) == 0)
            parts_to_remove_from_filesystem.emplace_back(part);
        else
            parts_to_retry_deletion.emplace_back(part);
    }

    /// Will retry deletion
    if (!parts_to_retry_deletion.empty())
    {
        rollbackDeletingParts(parts_to_retry_deletion);
        LOG_DEBUG(log, "Will retry deletion of {} parts in the next time", parts_to_retry_deletion.size());
    }

    /// Remove parts from filesystem and finally from data_parts
    if (!parts_to_remove_from_filesystem.empty())
    {
        removePartsFromFilesystem(parts_to_remove_from_filesystem);
        removePartsFinally(parts_to_remove_from_filesystem);

        LOG_DEBUG(log, "Removed {} old parts", parts_to_remove_from_filesystem.size());
    }
}


bool StorageReplicatedMergeTree::tryRemovePartsFromZooKeeperWithRetries(DataPartsVector & parts, size_t max_retries)
{
    Strings part_names_to_remove;
    for (const auto & part : parts)
        part_names_to_remove.emplace_back(part->name);

    return tryRemovePartsFromZooKeeperWithRetries(part_names_to_remove, max_retries);
}

bool StorageReplicatedMergeTree::tryRemovePartsFromZooKeeperWithRetries(const Strings & part_names, size_t max_retries)
{
    size_t num_tries = 0;
    bool success = false;

    while (!success && (max_retries == 0 || num_tries < max_retries))
    {
        try
        {
            ++num_tries;
            success = true;

            auto zookeeper = getZooKeeper();

            std::vector<std::future<Coordination::ExistsResponse>> exists_futures;
            exists_futures.reserve(part_names.size());
            for (const String & part_name : part_names)
            {
                String part_path = fs::path(replica_path) / "parts" / part_name;
                exists_futures.emplace_back(zookeeper->asyncExists(part_path));
            }

            std::vector<std::future<Coordination::MultiResponse>> remove_futures;
            remove_futures.reserve(part_names.size());
            for (size_t i = 0; i < part_names.size(); ++i)
            {
                Coordination::ExistsResponse exists_resp = exists_futures[i].get();
                if (exists_resp.error == Coordination::Error::ZOK)
                {
                    Coordination::Requests ops;
                    removePartFromZooKeeper(part_names[i], ops, exists_resp.stat.numChildren > 0);
                    remove_futures.emplace_back(zookeeper->tryAsyncMulti(ops));
                }
            }

            for (auto & future : remove_futures)
            {
                auto response = future.get();

                if (response.error == Coordination::Error::ZOK || response.error == Coordination::Error::ZNONODE)
                    continue;

                if (Coordination::isHardwareError(response.error))
                {
                    success = false;
                    continue;
                }

                throw Coordination::Exception(response.error);
            }
        }
        catch (Coordination::Exception & e)
        {
            success = false;

            if (Coordination::isHardwareError(e.code))
                tryLogCurrentException(log, __PRETTY_FUNCTION__);
            else
                throw;
        }

        if (!success && num_tries < max_retries)
            std::this_thread::sleep_for(std::chrono::milliseconds(1000));
    }

    return success;
}

void StorageReplicatedMergeTree::removePartsFromZooKeeper(
    zkutil::ZooKeeperPtr & zookeeper, const Strings & part_names, NameSet * parts_should_be_retried)
{
    std::vector<std::future<Coordination::ExistsResponse>> exists_futures;
    std::vector<std::future<Coordination::MultiResponse>> remove_futures;
    exists_futures.reserve(part_names.size());
    remove_futures.reserve(part_names.size());
    try
    {
        /// Exception can be thrown from loop
        /// if zk session will be dropped
        for (const String & part_name : part_names)
        {
            String part_path = fs::path(replica_path) / "parts" / part_name;
            exists_futures.emplace_back(zookeeper->asyncExists(part_path));
        }

        for (size_t i = 0; i < part_names.size(); ++i)
        {
            Coordination::ExistsResponse exists_resp = exists_futures[i].get();
            if (exists_resp.error == Coordination::Error::ZOK)
            {
                Coordination::Requests ops;
                removePartFromZooKeeper(part_names[i], ops, exists_resp.stat.numChildren > 0);
                remove_futures.emplace_back(zookeeper->tryAsyncMulti(ops));
            }
            else
            {
                LOG_DEBUG(log, "There is no part {} in ZooKeeper, it was only in filesystem", part_names[i]);
                // emplace invalid future so that the total number of futures is the same as part_names.size();
                remove_futures.emplace_back();
            }
        }
    }
    catch (const Coordination::Exception & e)
    {
        if (parts_should_be_retried && Coordination::isHardwareError(e.code))
            parts_should_be_retried->insert(part_names.begin(), part_names.end());
        throw;
    }

    for (size_t i = 0; i < remove_futures.size(); ++i)
    {
        auto & future = remove_futures[i];

        if (!future.valid())
            continue;

        auto response = future.get();
        if (response.error == Coordination::Error::ZOK)
            continue;
        else if (response.error == Coordination::Error::ZNONODE)
        {
            LOG_DEBUG(log, "There is no part {} in ZooKeeper, it was only in filesystem", part_names[i]);
            continue;
        }
        else if (Coordination::isHardwareError(response.error))
        {
            if (parts_should_be_retried)
                parts_should_be_retried->insert(part_names[i]);
            continue;
        }
        else
            LOG_WARNING(log, "Cannot remove part {} from ZooKeeper: {}", part_names[i], Coordination::errorMessage(response.error));
    }
}


void StorageReplicatedMergeTree::getClearBlocksInPartitionOps(
    Coordination::Requests & ops, zkutil::ZooKeeper & zookeeper, const String & partition_id, Int64 min_block_num, Int64 max_block_num)
{
    Strings blocks;
    if (Coordination::Error::ZOK != zookeeper.tryGetChildren(fs::path(zookeeper_path) / "blocks", blocks))
        throw Exception(zookeeper_path + "/blocks doesn't exist", ErrorCodes::NOT_FOUND_NODE);

    String partition_prefix = partition_id + "_";
    zkutil::AsyncResponses<Coordination::GetResponse> get_futures;
    for (const String & block_id : blocks)
    {
        if (startsWith(block_id, partition_prefix))
        {
            String path = fs::path(zookeeper_path) / "blocks" / block_id;
            get_futures.emplace_back(path, zookeeper.asyncTryGet(path));
        }
    }

    for (auto & pair : get_futures)
    {
        const String & path = pair.first;
        auto result = pair.second.get();

        if (result.error == Coordination::Error::ZNONODE)
            continue;

        ReadBufferFromString buf(result.data);
        MergeTreePartInfo part_info;
        bool parsed = MergeTreePartInfo::tryParsePartName(result.data, &part_info, format_version);
        if (!parsed || (min_block_num <= part_info.min_block && part_info.max_block <= max_block_num))
            ops.emplace_back(zkutil::makeRemoveRequest(path, -1));
    }
}

void StorageReplicatedMergeTree::clearBlocksInPartition(
    zkutil::ZooKeeper & zookeeper, const String & partition_id, Int64 min_block_num, Int64 max_block_num)
{
    Coordination::Requests delete_requests;
    getClearBlocksInPartitionOps(delete_requests, zookeeper, partition_id, min_block_num, max_block_num);
    Coordination::Responses delete_responses;
    auto code = zookeeper.tryMulti(delete_requests, delete_responses);
    if (code != Coordination::Error::ZOK)
    {
        for (size_t i = 0; i < delete_requests.size(); ++i)
            if (delete_responses[i]->error != Coordination::Error::ZOK)
                LOG_WARNING(log, "Error while deleting ZooKeeper path `{}`: {}, ignoring.", delete_requests[i]->getPath(), Coordination::errorMessage(delete_responses[i]->error));
    }

    LOG_TRACE(log, "Deleted {} deduplication block IDs in partition ID {}", delete_requests.size(), partition_id);
}

void StorageReplicatedMergeTree::replacePartitionFrom(
    const StoragePtr & source_table, const ASTPtr & partition, bool replace, ContextPtr query_context)
{
    /// First argument is true, because we possibly will add new data to current table.
    auto lock1 = lockForShare(query_context->getCurrentQueryId(), query_context->getSettingsRef().lock_acquire_timeout);
    auto lock2 = source_table->lockForShare(query_context->getCurrentQueryId(), query_context->getSettingsRef().lock_acquire_timeout);

    auto source_metadata_snapshot = source_table->getInMemoryMetadataPtr();
    auto metadata_snapshot = getInMemoryMetadataPtr();

    Stopwatch watch;
    MergeTreeData & src_data = checkStructureAndGetMergeTreeData(source_table, source_metadata_snapshot, metadata_snapshot);
    String partition_id = getPartitionIDFromQuery(partition, query_context);

    DataPartsVector src_all_parts = src_data.getDataPartsVectorInPartition(MergeTreeDataPartState::Committed, partition_id);
    DataPartsVector src_parts;
    MutableDataPartsVector dst_parts;
    Strings block_id_paths;
    Strings part_checksums;
    std::vector<EphemeralLockInZooKeeper> ephemeral_locks;

    LOG_DEBUG(log, "Cloning {} parts", src_all_parts.size());

    static const String TMP_PREFIX = "tmp_replace_from_";
    auto zookeeper = getZooKeeper();

    /// Firstly, generate last block number and compute drop_range
    /// NOTE: Even if we make ATTACH PARTITION instead of REPLACE PARTITION drop_range will not be empty, it will contain a block.
    /// So, such case has special meaning, if drop_range contains only one block it means that nothing to drop.
    /// TODO why not to add normal DROP_RANGE entry to replication queue if `replace` is true?
    MergeTreePartInfo drop_range;
    getFakePartCoveringAllPartsInPartition(partition_id, drop_range, true);
    if (!replace)
        drop_range.min_block = drop_range.max_block;

    String drop_range_fake_part_name = getPartNamePossiblyFake(format_version, drop_range);

    if (drop_range.getBlocksCount() > 1)
    {
        /// We have to prohibit merges in drop_range, since new merge log entry appeared after this REPLACE FROM entry
        ///  could produce new merged part instead in place of just deleted parts.
        /// It is better to prohibit them on leader replica (like DROP PARTITION makes),
        ///  but it is inconvenient for a user since he could actually use source table from this replica.
        /// Therefore prohibit merges on the initializer server now and on the remaining servers when log entry will be executed.
        /// It does not provides strong guarantees, but is suitable for intended use case (assume merges are quite rare).

        {
            std::lock_guard merge_selecting_lock(merge_selecting_mutex);
            queue.disableMergesInBlockRange(drop_range_fake_part_name);
        }
    }

    for (const auto & src_part : src_all_parts)
    {
        /// We also make some kind of deduplication to avoid duplicated parts in case of ATTACH PARTITION
        /// Assume that merges in the partition are quite rare
        /// Save deduplication block ids with special prefix replace_partition

        if (!canReplacePartition(src_part))
            throw Exception(
                "Cannot replace partition '" + partition_id + "' because part '" + src_part->name + "' has inconsistent granularity with table",
                ErrorCodes::LOGICAL_ERROR);

        String hash_hex = src_part->checksums.getTotalChecksumHex();

        if (replace)
            LOG_INFO(log, "Trying to replace {} with hash_hex {}", src_part->name, hash_hex);
        else
            LOG_INFO(log, "Trying to attach {} with hash_hex {}", src_part->name, hash_hex);

        String block_id_path = replace ? "" : (fs::path(zookeeper_path) / "blocks" / (partition_id + "_replace_from_" + hash_hex));

        auto lock = allocateBlockNumber(partition_id, zookeeper, block_id_path);
        if (!lock)
        {
            LOG_INFO(log, "Part {} (hash {}) has been already attached", src_part->name, hash_hex);
            continue;
        }

        UInt64 index = lock->getNumber();
        MergeTreePartInfo dst_part_info(partition_id, index, index, src_part->info.level);
        auto dst_part = cloneAndLoadDataPartOnSameDisk(src_part, TMP_PREFIX, dst_part_info, metadata_snapshot);

        src_parts.emplace_back(src_part);
        dst_parts.emplace_back(dst_part);
        ephemeral_locks.emplace_back(std::move(*lock));
        block_id_paths.emplace_back(block_id_path);
        part_checksums.emplace_back(hash_hex);
    }

    ReplicatedMergeTreeLogEntryData entry;
    {
        auto src_table_id = src_data.getStorageID();
        entry.type = ReplicatedMergeTreeLogEntryData::REPLACE_RANGE;
        entry.source_replica = replica_name;
        entry.create_time = time(nullptr);
        entry.replace_range_entry = std::make_shared<ReplicatedMergeTreeLogEntryData::ReplaceRangeEntry>();

        auto & entry_replace = *entry.replace_range_entry;
        entry_replace.drop_range_part_name = drop_range_fake_part_name;
        entry_replace.from_database = src_table_id.database_name;
        entry_replace.from_table = src_table_id.table_name;
        for (const auto & part : src_parts)
            entry_replace.src_part_names.emplace_back(part->name);
        for (const auto & part : dst_parts)
            entry_replace.new_part_names.emplace_back(part->name);
        for (const String & checksum : part_checksums)
            entry_replace.part_names_checksums.emplace_back(checksum);
        entry_replace.columns_version = -1;
    }

    /// We are almost ready to commit changes, remove fetches and merges from drop range
    /// FIXME it's unsafe to remove queue entries before we actually commit REPLACE_RANGE to replication log
    queue.removePartProducingOpsInRange(zookeeper, drop_range, entry);

    /// Remove deduplication block_ids of replacing parts
    if (replace)
        clearBlocksInPartition(*zookeeper, drop_range.partition_id, drop_range.max_block, drop_range.max_block);

    DataPartsVector parts_to_remove;
    Coordination::Responses op_results;

    try
    {
        Coordination::Requests ops;
        for (size_t i = 0; i < dst_parts.size(); ++i)
        {
            getCommitPartOps(ops, dst_parts[i], block_id_paths[i]);
            ephemeral_locks[i].getUnlockOps(ops);

            if (ops.size() > zkutil::MULTI_BATCH_SIZE)
            {
                /// It is unnecessary to add parts to working set until we commit log entry
                zookeeper->multi(ops);
                ops.clear();
            }
        }

        if (auto txn = query_context->getZooKeeperMetadataTransaction())
            txn->moveOpsTo(ops);

        ops.emplace_back(zkutil::makeSetRequest(fs::path(zookeeper_path) / "log", "", -1));  /// Just update version
        ops.emplace_back(zkutil::makeCreateRequest(fs::path(zookeeper_path) / "log/log-", entry.toString(), zkutil::CreateMode::PersistentSequential));

        Transaction transaction(*this);
        {
            auto data_parts_lock = lockParts();

            for (MutableDataPartPtr & part : dst_parts)
                renameTempPartAndReplace(part, nullptr, &transaction, data_parts_lock);
        }

        op_results = zookeeper->multi(ops);

        {
            auto data_parts_lock = lockParts();

            transaction.commit(&data_parts_lock);
            if (replace)
                parts_to_remove = removePartsInRangeFromWorkingSet(drop_range, true, false, data_parts_lock);
        }

        PartLog::addNewParts(getContext(), dst_parts, watch.elapsed());
    }
    catch (...)
    {
        PartLog::addNewParts(getContext(), dst_parts, watch.elapsed(), ExecutionStatus::fromCurrentException());
        throw;
    }

    String log_znode_path = dynamic_cast<const Coordination::CreateResponse &>(*op_results.back()).path_created;
    entry.znode_name = log_znode_path.substr(log_znode_path.find_last_of('/') + 1);

    for (auto & lock : ephemeral_locks)
        lock.assumeUnlocked();

    /// Forcibly remove replaced parts from ZooKeeper
    tryRemovePartsFromZooKeeperWithRetries(parts_to_remove);

    /// Speedup removing of replaced parts from filesystem
    parts_to_remove.clear();
    cleanup_thread.wakeup();

    /// If necessary, wait until the operation is performed on all replicas.
    if (query_context->getSettingsRef().replication_alter_partitions_sync > 1)
    {
        lock2.reset();
        lock1.reset();
        waitForAllReplicasToProcessLogEntry(entry);
    }
}

void StorageReplicatedMergeTree::movePartitionToTable(const StoragePtr & dest_table, const ASTPtr & partition, ContextPtr query_context)
{
    auto lock1 = lockForShare(query_context->getCurrentQueryId(), query_context->getSettingsRef().lock_acquire_timeout);
    auto lock2 = dest_table->lockForShare(query_context->getCurrentQueryId(), query_context->getSettingsRef().lock_acquire_timeout);

    auto dest_table_storage = std::dynamic_pointer_cast<StorageReplicatedMergeTree>(dest_table);
    if (!dest_table_storage)
        throw Exception("Table " + getStorageID().getNameForLogs() + " supports movePartitionToTable only for ReplicatedMergeTree family of table engines."
                        " Got " + dest_table->getName(), ErrorCodes::NOT_IMPLEMENTED);
    if (dest_table_storage->getStoragePolicy() != this->getStoragePolicy())
        throw Exception("Destination table " + dest_table_storage->getStorageID().getNameForLogs() +
                        " should have the same storage policy of source table " + getStorageID().getNameForLogs() + ". " +
                        getStorageID().getNameForLogs() + ": " + this->getStoragePolicy()->getName() + ", " +
                        getStorageID().getNameForLogs() + ": " + dest_table_storage->getStoragePolicy()->getName(), ErrorCodes::UNKNOWN_POLICY);

    auto dest_metadata_snapshot = dest_table->getInMemoryMetadataPtr();
    auto metadata_snapshot = getInMemoryMetadataPtr();

    Stopwatch watch;
    MergeTreeData & src_data = dest_table_storage->checkStructureAndGetMergeTreeData(*this, metadata_snapshot, dest_metadata_snapshot);
    auto src_data_id = src_data.getStorageID();
    String partition_id = getPartitionIDFromQuery(partition, query_context);

    DataPartsVector src_all_parts = src_data.getDataPartsVectorInPartition(MergeTreeDataPartState::Committed, partition_id);
    DataPartsVector src_parts;
    MutableDataPartsVector dst_parts;
    Strings block_id_paths;
    Strings part_checksums;
    std::vector<EphemeralLockInZooKeeper> ephemeral_locks;

    LOG_DEBUG(log, "Cloning {} parts", src_all_parts.size());

    static const String TMP_PREFIX = "tmp_move_from_";
    auto zookeeper = getZooKeeper();

    /// A range for log entry to remove parts from the source table (myself).

    MergeTreePartInfo drop_range;
    getFakePartCoveringAllPartsInPartition(partition_id, drop_range, true);
    String drop_range_fake_part_name = getPartNamePossiblyFake(format_version, drop_range);

    if (drop_range.getBlocksCount() > 1)
    {
        std::lock_guard merge_selecting_lock(merge_selecting_mutex);
        queue.disableMergesInBlockRange(drop_range_fake_part_name);
    }

    /// Clone parts into destination table.

    for (const auto & src_part : src_all_parts)
    {
        if (!dest_table_storage->canReplacePartition(src_part))
            throw Exception(
                "Cannot move partition '" + partition_id + "' because part '" + src_part->name + "' has inconsistent granularity with table",
                ErrorCodes::LOGICAL_ERROR);

        String hash_hex = src_part->checksums.getTotalChecksumHex();
        String block_id_path;

        auto lock = dest_table_storage->allocateBlockNumber(partition_id, zookeeper, block_id_path);
        if (!lock)
        {
            LOG_INFO(log, "Part {} (hash {}) has been already attached", src_part->name, hash_hex);
            continue;
        }

        UInt64 index = lock->getNumber();
        MergeTreePartInfo dst_part_info(partition_id, index, index, src_part->info.level);
        auto dst_part = dest_table_storage->cloneAndLoadDataPartOnSameDisk(src_part, TMP_PREFIX, dst_part_info, dest_metadata_snapshot);

        src_parts.emplace_back(src_part);
        dst_parts.emplace_back(dst_part);
        ephemeral_locks.emplace_back(std::move(*lock));
        block_id_paths.emplace_back(block_id_path);
        part_checksums.emplace_back(hash_hex);
    }

    ReplicatedMergeTreeLogEntryData entry_delete;
    {
        entry_delete.type = LogEntry::DROP_RANGE;
        entry_delete.source_replica = replica_name;
        entry_delete.new_part_name = drop_range_fake_part_name;
        entry_delete.detach = false; //-V1048
        entry_delete.create_time = time(nullptr);
    }

    ReplicatedMergeTreeLogEntryData entry;
    {
        MergeTreePartInfo drop_range_dest;
        drop_range_dest.partition_id = drop_range.partition_id;
        drop_range_dest.max_block = drop_range.max_block;
        drop_range_dest.min_block = drop_range.max_block;
        drop_range_dest.level = drop_range.level;
        drop_range_dest.mutation = drop_range.mutation;

        entry.type = ReplicatedMergeTreeLogEntryData::REPLACE_RANGE;
        entry.source_replica = dest_table_storage->replica_name;
        entry.create_time = time(nullptr);
        entry.replace_range_entry = std::make_shared<ReplicatedMergeTreeLogEntryData::ReplaceRangeEntry>();

        auto & entry_replace = *entry.replace_range_entry;
        entry_replace.drop_range_part_name = getPartNamePossiblyFake(format_version, drop_range_dest);
        entry_replace.from_database = src_data_id.database_name;
        entry_replace.from_table = src_data_id.table_name;
        for (const auto & part : src_parts)
            entry_replace.src_part_names.emplace_back(part->name);
        for (const auto & part : dst_parts)
            entry_replace.new_part_names.emplace_back(part->name);
        for (const String & checksum : part_checksums)
            entry_replace.part_names_checksums.emplace_back(checksum);
        entry_replace.columns_version = -1;
    }

    queue.removePartProducingOpsInRange(zookeeper, drop_range, entry);

    clearBlocksInPartition(*zookeeper, drop_range.partition_id, drop_range.max_block, drop_range.max_block);

    DataPartsVector parts_to_remove;
    Coordination::Responses op_results;

    try
    {
        Coordination::Requests ops;
        for (size_t i = 0; i < dst_parts.size(); ++i)
        {
            dest_table_storage->getCommitPartOps(ops, dst_parts[i], block_id_paths[i]);
            ephemeral_locks[i].getUnlockOps(ops);

            if (ops.size() > zkutil::MULTI_BATCH_SIZE)
            {
                zookeeper->multi(ops);
                ops.clear();
            }
        }

        ops.emplace_back(zkutil::makeCreateRequest(fs::path(dest_table_storage->zookeeper_path) / "log/log-",
                                                   entry.toString(), zkutil::CreateMode::PersistentSequential));

        {
            Transaction transaction(*dest_table_storage);

            auto src_data_parts_lock = lockParts();
            auto dest_data_parts_lock = dest_table_storage->lockParts();

            std::mutex mutex;
            DataPartsLock lock(mutex);

            for (MutableDataPartPtr & part : dst_parts)
                dest_table_storage->renameTempPartAndReplace(part, nullptr, &transaction, lock);

            op_results = zookeeper->multi(ops);

            parts_to_remove = removePartsInRangeFromWorkingSet(drop_range, true, false, lock);
            transaction.commit(&lock);
        }

        PartLog::addNewParts(getContext(), dst_parts, watch.elapsed());
    }
    catch (...)
    {
        PartLog::addNewParts(getContext(), dst_parts, watch.elapsed(), ExecutionStatus::fromCurrentException());
        throw;
    }

    String log_znode_path = dynamic_cast<const Coordination::CreateResponse &>(*op_results.back()).path_created;
    entry.znode_name = log_znode_path.substr(log_znode_path.find_last_of('/') + 1);

    for (auto & lock : ephemeral_locks)
        lock.assumeUnlocked();

    tryRemovePartsFromZooKeeperWithRetries(parts_to_remove);

    parts_to_remove.clear();
    cleanup_thread.wakeup();

    if (query_context->getSettingsRef().replication_alter_partitions_sync > 1)
    {
        lock2.reset();
        dest_table_storage->waitForAllReplicasToProcessLogEntry(entry);
    }

    Coordination::Requests ops_dest;

    ops_dest.emplace_back(zkutil::makeCreateRequest(
        fs::path(zookeeper_path) / "log/log-", entry_delete.toString(), zkutil::CreateMode::PersistentSequential));
    ops_dest.emplace_back(zkutil::makeSetRequest(fs::path(zookeeper_path) / "log", "", -1));  /// Just update version

    op_results = zookeeper->multi(ops_dest);

    log_znode_path = dynamic_cast<const Coordination::CreateResponse &>(*op_results.front()).path_created;
    entry_delete.znode_name = log_znode_path.substr(log_znode_path.find_last_of('/') + 1);

    if (query_context->getSettingsRef().replication_alter_partitions_sync > 1)
    {
        lock1.reset();
        waitForAllReplicasToProcessLogEntry(entry_delete);
    }

    /// Cleaning possibly stored information about parts from /quorum/last_part node in ZooKeeper.
    cleanLastPartNode(partition_id);
}

void StorageReplicatedMergeTree::getCommitPartOps(
    Coordination::Requests & ops,
    MutableDataPartPtr & part,
    const String & block_id_path) const
{
    const String & part_name = part->name;
    const auto storage_settings_ptr = getSettings();

    if (!block_id_path.empty())
    {
        /// Make final duplicate check and commit block_id
        ops.emplace_back(
            zkutil::makeCreateRequest(
                block_id_path,
                part_name,  /// We will be able to know original part number for duplicate blocks, if we want.
                zkutil::CreateMode::Persistent));
    }

    /// Information about the part, in the replica
    if (storage_settings_ptr->use_minimalistic_part_header_in_zookeeper)
    {
        ops.emplace_back(zkutil::makeCreateRequest(
            fs::path(replica_path) / "parts" / part->name,
            ReplicatedMergeTreePartHeader::fromColumnsAndChecksums(part->getColumns(), part->checksums).toString(),
            zkutil::CreateMode::Persistent));
    }
    else
    {
        ops.emplace_back(zkutil::makeCreateRequest(
            fs::path(replica_path) / "parts" / part->name,
            "",
            zkutil::CreateMode::Persistent));
        ops.emplace_back(zkutil::makeCreateRequest(
            fs::path(replica_path) / "parts" / part->name / "columns",
            part->getColumns().toString(),
            zkutil::CreateMode::Persistent));
        ops.emplace_back(zkutil::makeCreateRequest(
            fs::path(replica_path) / "parts" / part->name / "checksums",
            getChecksumsForZooKeeper(part->checksums),
            zkutil::CreateMode::Persistent));
    }
}

ReplicatedMergeTreeAddress StorageReplicatedMergeTree::getReplicatedMergeTreeAddress() const
{
    auto host_port = getContext()->getInterserverIOAddress();
    auto table_id = getStorageID();

    ReplicatedMergeTreeAddress res;
    res.host = host_port.first;
    res.replication_port = host_port.second;
    res.queries_port = getContext()->getTCPPort();
    res.database = table_id.database_name;
    res.table = table_id.table_name;
    res.scheme = getContext()->getInterserverScheme();
    return res;
}

ActionLock StorageReplicatedMergeTree::getActionLock(StorageActionBlockType action_type)
{
    if (action_type == ActionLocks::PartsMerge)
        return merger_mutator.merges_blocker.cancel();

    if (action_type == ActionLocks::PartsTTLMerge)
        return merger_mutator.ttl_merges_blocker.cancel();

    if (action_type == ActionLocks::PartsFetch)
        return fetcher.blocker.cancel();

    if (action_type == ActionLocks::PartsSend)
    {
        auto data_parts_exchange_ptr = std::atomic_load(&data_parts_exchange_endpoint);
        return data_parts_exchange_ptr ? data_parts_exchange_ptr->blocker.cancel() : ActionLock();
    }

    if (action_type == ActionLocks::ReplicationQueue)
        return queue.actions_blocker.cancel();

    if (action_type == ActionLocks::PartsMove)
        return parts_mover.moves_blocker.cancel();

    return {};
}

void StorageReplicatedMergeTree::onActionLockRemove(StorageActionBlockType action_type)
{
    if (action_type == ActionLocks::PartsMerge || action_type == ActionLocks::PartsTTLMerge
        || action_type == ActionLocks::PartsFetch || action_type == ActionLocks::PartsSend
        || action_type == ActionLocks::ReplicationQueue)
        background_executor.triggerTask();
    else if (action_type == ActionLocks::PartsMove)
        background_moves_executor.triggerTask();
}

bool StorageReplicatedMergeTree::waitForShrinkingQueueSize(size_t queue_size, UInt64 max_wait_milliseconds)
{
    Stopwatch watch;

    /// Let's fetch new log entries firstly
    queue.pullLogsToQueue(getZooKeeper());

    /// This is significant, because the execution of this task could be delayed at BackgroundPool.
    /// And we force it to be executed.
    background_executor.triggerTask();

    Poco::Event target_size_event;
    auto callback = [&target_size_event, queue_size] (size_t new_queue_size)
    {
        if (new_queue_size <= queue_size)
            target_size_event.set();
    };
    const auto handler = queue.addSubscriber(std::move(callback));

    while (!target_size_event.tryWait(50))
    {
        if (max_wait_milliseconds && watch.elapsedMilliseconds() > max_wait_milliseconds)
            return false;

        if (partial_shutdown_called)
            throw Exception("Shutdown is called for table", ErrorCodes::ABORTED);
    }

    return true;
}

bool StorageReplicatedMergeTree::dropPart(
    zkutil::ZooKeeperPtr & zookeeper, String part_name, LogEntry & entry, bool detach, bool throw_if_noop)
{
    LOG_TRACE(log, "Will try to insert a log entry to DROP_RANGE for part: " + part_name);

    auto part_info = MergeTreePartInfo::fromPartName(part_name, format_version);

    while (true)
    {
        ReplicatedMergeTreeMergePredicate merge_pred = queue.getMergePredicate(zookeeper);

        auto part = getPartIfExists(part_info, {MergeTreeDataPartState::Committed});

        if (!part)
        {
            if (throw_if_noop)
                throw Exception("Part " + part_name + " not found locally, won't try to drop it.", ErrorCodes::NO_SUCH_DATA_PART);
            return false;
        }

        /// There isn't a lot we can do otherwise. Can't cancel merges because it is possible that a replica already
        /// finished the merge.
        if (partIsAssignedToBackgroundOperation(part))
        {
            if (throw_if_noop)
                throw Exception("Part " + part_name
                                + " is currently participating in a background operation (mutation/merge)"
                                + ", try again later", ErrorCodes::PART_IS_TEMPORARILY_LOCKED);
            return false;
        }

        if (partIsLastQuorumPart(part->info))
        {
            if (throw_if_noop)
                throw Exception("Part " + part_name + " is last inserted part with quorum in partition. Cannot drop",
                                ErrorCodes::NOT_IMPLEMENTED);
            return false;
        }

        if (partIsInsertingWithParallelQuorum(part->info))
        {
            if (throw_if_noop)
                throw Exception("Part " + part_name + " is inserting with parallel quorum. Cannot drop",
                                ErrorCodes::NOT_IMPLEMENTED);
            return false;
        }

        Coordination::Requests ops;
        getClearBlocksInPartitionOps(ops, *zookeeper, part_info.partition_id, part_info.min_block, part_info.max_block);
        size_t clear_block_ops_size = ops.size();

        /// Set fake level to treat this part as virtual in queue.
        auto drop_part_info = part->info;
        drop_part_info.level = MergeTreePartInfo::MAX_LEVEL;

        /// If `part_name` is result of a recent merge and source parts are still available then
        /// DROP_RANGE with detach will move this part together with source parts to `detached/` dir.
        entry.type = LogEntry::DROP_RANGE;
        entry.source_replica = replica_name;
        entry.new_part_name = getPartNamePossiblyFake(format_version, drop_part_info);
        entry.detach = detach;
        entry.create_time = time(nullptr);

        ops.emplace_back(zkutil::makeCheckRequest(fs::path(zookeeper_path) / "log", merge_pred.getVersion())); /// Make sure no new events were added to the log.
        ops.emplace_back(zkutil::makeCreateRequest(fs::path(zookeeper_path) / "log/log-", entry.toString(), zkutil::CreateMode::PersistentSequential));
        ops.emplace_back(zkutil::makeSetRequest(fs::path(zookeeper_path) / "log", "", -1));  /// Just update version.
        Coordination::Responses responses;
        Coordination::Error rc = zookeeper->tryMulti(ops, responses);

        if (rc == Coordination::Error::ZBADVERSION)
        {
            LOG_TRACE(log, "A new log entry appeared while trying to commit DROP RANGE. Retry.");
            continue;
        }
        else if (rc == Coordination::Error::ZNONODE)
        {
            LOG_TRACE(log, "Other replica already removing same part {} or part deduplication node was removed by background thread. Retry.", part_name);
            continue;
        }
        else
            zkutil::KeeperMultiException::check(rc, ops, responses);

        String log_znode_path = dynamic_cast<const Coordination::CreateResponse &>(*responses[clear_block_ops_size + 1]).path_created;
        entry.znode_name = log_znode_path.substr(log_znode_path.find_last_of('/') + 1);

        return true;
    }
}

bool StorageReplicatedMergeTree::dropAllPartsInPartition(
    zkutil::ZooKeeper & zookeeper, String & partition_id, LogEntry & entry, ContextPtr query_context, bool detach)
{
    MergeTreePartInfo drop_range_info;
    if (!getFakePartCoveringAllPartsInPartition(partition_id, drop_range_info))
    {
        LOG_INFO(log, "Will not drop partition {}, it is empty.", partition_id);
        return false;
    }

    clearBlocksInPartition(zookeeper, partition_id, drop_range_info.min_block, drop_range_info.max_block);

    /** Forbid to choose the parts to be deleted for merging.
      * Invariant: after the `DROP_RANGE` entry appears in the log, merge of deleted parts will not appear in the log.
      */
    String drop_range_fake_part_name = getPartNamePossiblyFake(format_version, drop_range_info);
    {
        std::lock_guard merge_selecting_lock(merge_selecting_mutex);
        queue.disableMergesInBlockRange(drop_range_fake_part_name);
    }

    LOG_DEBUG(log, "Disabled merges covered by range {}", drop_range_fake_part_name);

    /// Finally, having achieved the necessary invariants, you can put an entry in the log.
    entry.type = LogEntry::DROP_RANGE;
    entry.source_replica = replica_name;
    entry.new_part_name = drop_range_fake_part_name;
    entry.detach = detach;
    entry.create_time = time(nullptr);

    Coordination::Requests ops;
    ops.emplace_back(zkutil::makeCreateRequest(fs::path(zookeeper_path) / "log/log-", entry.toString(), zkutil::CreateMode::PersistentSequential));
    ops.emplace_back(zkutil::makeSetRequest(fs::path(zookeeper_path) / "log", "", -1));  /// Just update version.
    if (auto txn = query_context->getZooKeeperMetadataTransaction())
        txn->moveOpsTo(ops);
    Coordination::Responses responses = zookeeper.multi(ops);

    String log_znode_path = dynamic_cast<const Coordination::CreateResponse &>(*responses.front()).path_created;
    entry.znode_name = log_znode_path.substr(log_znode_path.find_last_of('/') + 1);

    return true;
}


CheckResults StorageReplicatedMergeTree::checkData(const ASTPtr & query, ContextPtr local_context)
{
    CheckResults results;
    DataPartsVector data_parts;
    if (const auto & check_query = query->as<ASTCheckQuery &>(); check_query.partition)
    {
        String partition_id = getPartitionIDFromQuery(check_query.partition, local_context);
        data_parts = getDataPartsVectorInPartition(MergeTreeDataPartState::Committed, partition_id);
    }
    else
        data_parts = getDataPartsVector();

    for (auto & part : data_parts)
    {
        try
        {
            results.push_back(part_check_thread.checkPart(part->name));
        }
        catch (const Exception & ex)
        {
            results.emplace_back(part->name, false, "Check of part finished with error: '" + ex.message() + "'");
        }
    }
    return results;
}


bool StorageReplicatedMergeTree::canUseAdaptiveGranularity() const
{
    const auto storage_settings_ptr = getSettings();
    return storage_settings_ptr->index_granularity_bytes != 0 &&
        (storage_settings_ptr->enable_mixed_granularity_parts ||
            (!has_non_adaptive_index_granularity_parts && !other_replicas_fixed_granularity));
}


MutationCommands StorageReplicatedMergeTree::getFirstAlterMutationCommandsForPart(const DataPartPtr & part) const
{
    return queue.getFirstAlterMutationCommandsForPart(part);
}


void StorageReplicatedMergeTree::startBackgroundMovesIfNeeded()
{
    if (areBackgroundMovesNeeded())
        background_moves_executor.start();
}


void StorageReplicatedMergeTree::lockSharedData(const IMergeTreeDataPart & part) const
{
    if (!part.volume)
        return;
    DiskPtr disk = part.volume->getDisk();
    if (!disk)
        return;
    if (disk->getType() != DB::DiskType::Type::S3)
        return;

    zkutil::ZooKeeperPtr zookeeper = tryGetZooKeeper();
    if (!zookeeper)
        return;

    String id = part.getUniqueId();
    boost::replace_all(id, "/", "_");

    String zookeeper_node = fs::path(zookeeper_path) / "zero_copy_s3" / "shared" / part.name / id / replica_name;

    LOG_TRACE(log, "Set zookeeper lock {}", zookeeper_node);

    /// In rare case other replica can remove path between createAncestors and createIfNotExists
    /// So we make up to 5 attempts
    for (int attempts = 5; attempts > 0; --attempts)
    {
        try
        {
            zookeeper->createAncestors(zookeeper_node);
            zookeeper->createIfNotExists(zookeeper_node, "lock");
            break;
        }
        catch (const zkutil::KeeperException & e)
        {
            if (e.code == Coordination::Error::ZNONODE)
                continue;
            throw;
        }
    }
}


bool StorageReplicatedMergeTree::unlockSharedData(const IMergeTreeDataPart & part) const
{
    if (!part.volume)
        return true;
    DiskPtr disk = part.volume->getDisk();
    if (!disk)
        return true;
    if (disk->getType() != DB::DiskType::Type::S3)
        return true;

    zkutil::ZooKeeperPtr zookeeper = tryGetZooKeeper();
    if (!zookeeper)
        return true;

    String id = part.getUniqueId();
    boost::replace_all(id, "/", "_");

    String zookeeper_part_node = fs::path(zookeeper_path) / "zero_copy_s3" / "shared" / part.name;
    String zookeeper_part_uniq_node = fs::path(zookeeper_part_node) / id;
    String zookeeper_node = fs::path(zookeeper_part_uniq_node) / replica_name;

    LOG_TRACE(log, "Remove zookeeper lock {}", zookeeper_node);

    zookeeper->tryRemove(zookeeper_node);

    Strings children;
    zookeeper->tryGetChildren(zookeeper_part_uniq_node, children);

    if (!children.empty())
    {
        LOG_TRACE(log, "Found zookeper locks for {}", zookeeper_part_uniq_node);
        return false;
    }

    zookeeper->tryRemove(zookeeper_part_uniq_node);

    /// Even when we have lock with same part name, but with different uniq, we can remove files on S3
    children.clear();
    zookeeper->tryGetChildren(zookeeper_part_node, children);
    if (children.empty())
        /// Cleanup after last uniq removing
        zookeeper->tryRemove(zookeeper_part_node);

    return true;
}


bool StorageReplicatedMergeTree::tryToFetchIfShared(
    const IMergeTreeDataPart & part,
    const DiskPtr & disk,
    const String & path)
{
    const auto data_settings = getSettings();
    if (!data_settings->allow_s3_zero_copy_replication)
        return false;

    if (disk->getType() != DB::DiskType::Type::S3)
        return false;

    String replica = getSharedDataReplica(part);

    /// We can't fetch part when none replicas have this part on S3
    if (replica.empty())
        return false;

    return executeFetchShared(replica, part.name, disk, path);
}


String StorageReplicatedMergeTree::getSharedDataReplica(
    const IMergeTreeDataPart & part) const
{
    String best_replica;

    zkutil::ZooKeeperPtr zookeeper = tryGetZooKeeper();
    if (!zookeeper)
        return best_replica;

    String zookeeper_part_node = fs::path(zookeeper_path) / "zero_copy_s3" / "shared" / part.name;

    Strings ids;
    zookeeper->tryGetChildren(zookeeper_part_node, ids);

    Strings replicas;
    for (const auto & id : ids)
    {
        String zookeeper_part_uniq_node = fs::path(zookeeper_part_node) / id;
        Strings id_replicas;
        zookeeper->tryGetChildren(zookeeper_part_uniq_node, id_replicas);
        LOG_TRACE(log, "Found zookeper replicas for {}: {}", zookeeper_part_uniq_node, id_replicas.size());
        replicas.insert(replicas.end(), id_replicas.begin(), id_replicas.end());
    }

    LOG_TRACE(log, "Found zookeper replicas for part {}: {}", part.name, replicas.size());

    Strings active_replicas;

    /// TODO: Move best replica choose in common method (here is the same code as in StorageReplicatedMergeTree::fetchPartition)

    /// Leave only active replicas.
    active_replicas.reserve(replicas.size());

    for (const String & replica : replicas)
        if ((replica != replica_name) && (zookeeper->exists(fs::path(zookeeper_path) / "replicas" / replica / "is_active")))
            active_replicas.push_back(replica);

    LOG_TRACE(log, "Found zookeper active replicas for part {}: {}", part.name, active_replicas.size());

    if (active_replicas.empty())
        return best_replica;

    /** You must select the best (most relevant) replica.
    * This is a replica with the maximum `log_pointer`, then with the minimum `queue` size.
    * NOTE This is not exactly the best criteria. It does not make sense to download old partitions,
    *  and it would be nice to be able to choose the replica closest by network.
    * NOTE Of course, there are data races here. You can solve it by retrying.
    */
    Int64 max_log_pointer = -1;
    UInt64 min_queue_size = std::numeric_limits<UInt64>::max();

    for (const String & replica : active_replicas)
    {
        String current_replica_path = fs::path(zookeeper_path) / "replicas" / replica;

        String log_pointer_str = zookeeper->get(fs::path(current_replica_path) / "log_pointer");
        Int64 log_pointer = log_pointer_str.empty() ? 0 : parse<UInt64>(log_pointer_str);

        Coordination::Stat stat;
        zookeeper->get(fs::path(current_replica_path) / "queue", &stat);
        size_t queue_size = stat.numChildren;

        if (log_pointer > max_log_pointer
            || (log_pointer == max_log_pointer && queue_size < min_queue_size))
        {
            max_log_pointer = log_pointer;
            min_queue_size = queue_size;
            best_replica = replica;
        }
    }

    return best_replica;
}

String StorageReplicatedMergeTree::findReplicaHavingPart(
    const String & part_name, const String & zookeeper_path_, zkutil::ZooKeeper::Ptr zookeeper_)
{
    Strings replicas = zookeeper_->getChildren(fs::path(zookeeper_path_) / "replicas");

    /// Select replicas in uniformly random order.
    std::shuffle(replicas.begin(), replicas.end(), thread_local_rng);

    for (const String & replica : replicas)
    {
        if (zookeeper_->exists(fs::path(zookeeper_path_) / "replicas" / replica / "parts" / part_name)
            && zookeeper_->exists(fs::path(zookeeper_path_) / "replicas" / replica / "is_active"))
            return fs::path(zookeeper_path_) / "replicas" / replica;
    }

    return {};
}

bool StorageReplicatedMergeTree::checkIfDetachedPartExists(const String & part_name)
{
    fs::directory_iterator dir_end;
    for (const std::string & path : getDataPaths())
        for (fs::directory_iterator dir_it{fs::path(path) / "detached/"}; dir_it != dir_end; ++dir_it)
            if (dir_it->path().filename().string() == part_name)
                return true;
    return false;
}

bool StorageReplicatedMergeTree::checkIfDetachedPartitionExists(const String & partition_name)
{
    fs::directory_iterator dir_end;
    for (const std::string & path : getDataPaths())
    {
        for (fs::directory_iterator dir_it{fs::path(path) / "detached/"}; dir_it != dir_end; ++dir_it)
        {
            MergeTreePartInfo part_info;
            if (MergeTreePartInfo::tryParsePartName(dir_it->path().filename(), &part_info, format_version) && part_info.partition_id == partition_name)
                return true;
        }
    }
    return false;
}
}<|MERGE_RESOLUTION|>--- conflicted
+++ resolved
@@ -2540,13 +2540,8 @@
         /// Let's remember the queue of the reference/master replica.
         source_queue_names = zookeeper->getChildren(fs::path(source_path) / "queue");
 
-<<<<<<< HEAD
-        /// Check that our log pointer didn't changed while we read queue entries
-        ops.push_back(zkutil::makeCheckRequest(fs::path(source_path) / "log_pointer", log_pointer_stat.version));
-=======
         /// Check that log pointer of source replica didn't changed while we read queue entries
-        ops.push_back(zkutil::makeCheckRequest(source_path + "/log_pointer", log_pointer_stat.version));
->>>>>>> 680860aa
+        ops.push_back(zkutil::makeCheckRequest(fs:path(source_path) / "log_pointer", log_pointer_stat.version));
 
         auto rc = zookeeper->tryMulti(ops, responses);
 
