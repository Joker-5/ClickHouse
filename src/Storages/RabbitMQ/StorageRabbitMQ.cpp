#include <amqpcpp.h>
#include <DataTypes/DataTypeDateTime.h>
#include <DataTypes/DataTypeNullable.h>
#include <DataTypes/DataTypeString.h>
#include <DataTypes/DataTypesNumber.h>
#include <Interpreters/Context.h>
#include <Interpreters/InterpreterInsertQuery.h>
#include <Interpreters/evaluateConstantExpression.h>
#include <Parsers/ASTCreateQuery.h>
#include <Parsers/ASTExpressionList.h>
#include <Parsers/ASTInsertQuery.h>
#include <Parsers/ASTLiteral.h>
#include <Processors/Executors/CompletedPipelineExecutor.h>
#include <Processors/Executors/PushingPipelineExecutor.h>
#include <Processors/Transforms/ExpressionTransform.h>
#include <Storages/RabbitMQ/RabbitMQHandler.h>
#include <Storages/RabbitMQ/RabbitMQSink.h>
#include <Storages/RabbitMQ/RabbitMQSource.h>
#include <Storages/RabbitMQ/StorageRabbitMQ.h>
#include <Storages/RabbitMQ/WriteBufferToRabbitMQProducer.h>
#include <Storages/StorageFactory.h>
#include <Storages/StorageMaterializedView.h>
#include <boost/algorithm/string/replace.hpp>
#include <boost/algorithm/string/split.hpp>
#include <boost/algorithm/string/trim.hpp>
#include <Poco/Util/AbstractConfiguration.h>
#include <Common/Exception.h>
#include <Common/Macros.h>
#include <Common/config_version.h>
#include <Common/parseAddress.h>
#include <Common/quoteString.h>
#include <Common/setThreadName.h>
#include <Common/typeid_cast.h>
#include <base/logger_useful.h>

namespace DB
{

static const uint32_t QUEUE_SIZE = 100000;
static const auto MAX_FAILED_READ_ATTEMPTS = 10;
static const auto RESCHEDULE_MS = 500;
static const auto BACKOFF_TRESHOLD = 32000;
static const auto MAX_THREAD_WORK_DURATION_MS = 60000;

namespace ErrorCodes
{
    extern const int LOGICAL_ERROR;
    extern const int BAD_ARGUMENTS;
    extern const int NUMBER_OF_ARGUMENTS_DOESNT_MATCH;
    extern const int CANNOT_CONNECT_RABBITMQ;
    extern const int CANNOT_BIND_RABBITMQ_EXCHANGE;
    extern const int CANNOT_DECLARE_RABBITMQ_EXCHANGE;
    extern const int CANNOT_REMOVE_RABBITMQ_EXCHANGE;
    extern const int CANNOT_CREATE_RABBITMQ_QUEUE_BINDING;
}

namespace ExchangeType
{
    /// Note that default here means default by implementation and not by rabbitmq settings
    static const String DEFAULT = "default";
    static const String FANOUT = "fanout";
    static const String DIRECT = "direct";
    static const String TOPIC = "topic";
    static const String HASH = "consistent_hash";
    static const String HEADERS = "headers";
}


StorageRabbitMQ::StorageRabbitMQ(
        const StorageID & table_id_,
        ContextPtr context_,
        const ColumnsDescription & columns_,
        std::unique_ptr<RabbitMQSettings> rabbitmq_settings_,
        bool is_attach_)
        : IStorage(table_id_)
        , WithContext(context_->getGlobalContext())
        , rabbitmq_settings(std::move(rabbitmq_settings_))
        , exchange_name(getContext()->getMacros()->expand(rabbitmq_settings->rabbitmq_exchange_name))
        , format_name(getContext()->getMacros()->expand(rabbitmq_settings->rabbitmq_format))
        , exchange_type(defineExchangeType(getContext()->getMacros()->expand(rabbitmq_settings->rabbitmq_exchange_type)))
        , routing_keys(parseSettings(getContext()->getMacros()->expand(rabbitmq_settings->rabbitmq_routing_key_list)))
        , row_delimiter(rabbitmq_settings->rabbitmq_row_delimiter.value)
        , schema_name(getContext()->getMacros()->expand(rabbitmq_settings->rabbitmq_schema))
        , num_consumers(rabbitmq_settings->rabbitmq_num_consumers.value)
        , num_queues(rabbitmq_settings->rabbitmq_num_queues.value)
        , queue_base(getContext()->getMacros()->expand(rabbitmq_settings->rabbitmq_queue_base))
        , queue_settings_list(parseSettings(getContext()->getMacros()->expand(rabbitmq_settings->rabbitmq_queue_settings_list)))
        , persistent(rabbitmq_settings->rabbitmq_persistent.value)
        , use_user_setup(rabbitmq_settings->rabbitmq_queue_consume.value)
        , hash_exchange(num_consumers > 1 || num_queues > 1)
        , log(&Poco::Logger::get("StorageRabbitMQ (" + table_id_.table_name + ")"))
        , semaphore(0, num_consumers)
        , unique_strbase(getRandomName())
        , queue_size(std::max(QUEUE_SIZE, static_cast<uint32_t>(getMaxBlockSize())))
        , milliseconds_to_wait(RESCHEDULE_MS)
        , is_attach(is_attach_)
{
    auto parsed_address = parseAddress(getContext()->getMacros()->expand(rabbitmq_settings->rabbitmq_host_port), 5672);
    configuration =
    {
        .host = parsed_address.first,
        .port = parsed_address.second,
        .username = getContext()->getConfigRef().getString("rabbitmq.username"),
        .password = getContext()->getConfigRef().getString("rabbitmq.password"),
        .vhost = getContext()->getConfigRef().getString("rabbitmq.vhost", getContext()->getMacros()->expand(rabbitmq_settings->rabbitmq_vhost)),
        .secure = rabbitmq_settings->rabbitmq_secure.value,
        .connection_string = getContext()->getMacros()->expand(rabbitmq_settings->rabbitmq_address)
    };

    if (configuration.secure)
        SSL_library_init();

    StorageInMemoryMetadata storage_metadata;
    storage_metadata.setColumns(columns_);
    setInMemoryMetadata(storage_metadata);

    rabbitmq_context = addSettings(getContext());
    rabbitmq_context->makeQueryContext();

    if (queue_base.empty())
    {
        /* Make sure that local exchange name is unique for each table and is not the same as client's exchange name. It also needs to
         * be table-based and not just a random string, because local exchanges should be declared the same for same tables
         */
        sharding_exchange = getTableBasedName(exchange_name, table_id_);

        /* By default without a specified queue name in queue's declaration - its name will be generated by the library, but its better
         * to specify it unique for each table to reuse them once the table is recreated. So it means that queues remain the same for every
         * table unless queue_base table setting is specified (which allows to register consumers to specific queues). Now this is a base
         * for the names of later declared queues
         */
        queue_base = getTableBasedName("", table_id_);
    }
    else
    {
        /* In case different tables are used to register multiple consumers to the same queues (so queues are shared between tables) and
         * at the same time sharding exchange is needed (if there are multiple shared queues), then those tables also need to share
         * sharding exchange and bridge exchange
         */
        sharding_exchange = exchange_name + "_" + queue_base;
    }

    bridge_exchange = sharding_exchange + "_bridge";

    try
    {
        connection = std::make_unique<RabbitMQConnection>(configuration, log);
        if (connection->connect())
            initRabbitMQ();
        else if (!is_attach)
            throw Exception(ErrorCodes::CANNOT_CONNECT_RABBITMQ, "Cannot connect to {}", connection->connectionInfoForLog());
    }
    catch (...)
    {
        tryLogCurrentException(log);
        if (!is_attach)
            throw;
    }

    /// One looping task for all consumers as they share the same connection == the same handler == the same event loop
    looping_task = getContext()->getMessageBrokerSchedulePool().createTask("RabbitMQLoopingTask", [this]{ loopingFunc(); });
    looping_task->deactivate();

    streaming_task = getContext()->getMessageBrokerSchedulePool().createTask("RabbitMQStreamingTask", [this]{ streamingToViewsFunc(); });
    streaming_task->deactivate();

    connection_task = getContext()->getMessageBrokerSchedulePool().createTask("RabbitMQConnectionTask", [this]{ connectionFunc(); });
    connection_task->deactivate();
}


Names StorageRabbitMQ::parseSettings(String settings_list)
{
    Names result;
    if (settings_list.empty())
        return result;
    boost::split(result, settings_list, [](char c){ return c == ','; });
    for (String & key : result)
        boost::trim(key);

    return result;
}


AMQP::ExchangeType StorageRabbitMQ::defineExchangeType(String exchange_type_)
{
    AMQP::ExchangeType type;
    if (exchange_type_ != ExchangeType::DEFAULT)
    {
        if (exchange_type_ == ExchangeType::FANOUT)              type = AMQP::ExchangeType::fanout;
        else if (exchange_type_ == ExchangeType::DIRECT)         type = AMQP::ExchangeType::direct;
        else if (exchange_type_ == ExchangeType::TOPIC)          type = AMQP::ExchangeType::topic;
        else if (exchange_type_ == ExchangeType::HASH)           type = AMQP::ExchangeType::consistent_hash;
        else if (exchange_type_ == ExchangeType::HEADERS)        type = AMQP::ExchangeType::headers;
        else throw Exception("Invalid exchange type", ErrorCodes::BAD_ARGUMENTS);
    }
    else
    {
        type = AMQP::ExchangeType::fanout;
    }

    return type;
}


String StorageRabbitMQ::getTableBasedName(String name, const StorageID & table_id)
{
    if (name.empty())
        return fmt::format("{}_{}", table_id.database_name, table_id.table_name);
    else
        return fmt::format("{}_{}_{}", name, table_id.database_name, table_id.table_name);
}


ContextMutablePtr StorageRabbitMQ::addSettings(ContextPtr local_context) const
{
    auto modified_context = Context::createCopy(local_context);
    modified_context->setSetting("input_format_skip_unknown_fields", true);
    modified_context->setSetting("input_format_allow_errors_ratio", 0.);
    modified_context->setSetting("input_format_allow_errors_num", rabbitmq_settings->rabbitmq_skip_broken_messages.value);

    if (!schema_name.empty())
        modified_context->setSetting("format_schema", schema_name);

    for (const auto & setting : *rabbitmq_settings)
    {
        const auto & setting_name = setting.getName();

        /// check for non-rabbitmq-related settings
        if (!setting_name.starts_with("rabbitmq_"))
            modified_context->setSetting(setting_name, setting.getValue());
    }

    return modified_context;
}


void StorageRabbitMQ::loopingFunc()
{
    if (!rabbit_is_ready)
        return;
    if (connection->isConnected())
        connection->getHandler().startLoop();
}


void StorageRabbitMQ::connectionFunc()
{
    if (rabbit_is_ready)
        return;

    if (connection->reconnect())
        initRabbitMQ();
    else
        connection_task->scheduleAfter(RESCHEDULE_MS);
}


/* Need to deactivate this way because otherwise might get a deadlock when first deactivate streaming task in shutdown and then
 * inside streaming task try to deactivate any other task
 */
void StorageRabbitMQ::deactivateTask(BackgroundSchedulePool::TaskHolder & task, bool wait, bool stop_loop)
{
    if (stop_loop)
    {
        connection->getHandler().updateLoopState(Loop::STOP);
    }

    std::unique_lock<std::mutex> lock(task_mutex, std::defer_lock);
    if (lock.try_lock())
    {
        task->deactivate();
        lock.unlock();
    }
    else if (wait) /// Wait only if deactivating from shutdown
    {
        lock.lock();
        task->deactivate();
    }
}


size_t StorageRabbitMQ::getMaxBlockSize() const
{
     return rabbitmq_settings->rabbitmq_max_block_size.changed
         ? rabbitmq_settings->rabbitmq_max_block_size.value
         : (getContext()->getSettingsRef().max_insert_block_size.value / num_consumers);
}


void StorageRabbitMQ::initRabbitMQ()
{
    if (stream_cancelled || rabbit_is_ready)
        return;

    if (use_user_setup)
    {
        queues.emplace_back(queue_base);
        rabbit_is_ready = true;
        return;
    }

    try
    {
        auto rabbit_channel = connection->createChannel();

        /// Main exchange -> Bridge exchange -> ( Sharding exchange ) -> Queues -> Consumers

        initExchange(*rabbit_channel);
        bindExchange(*rabbit_channel);

        for (const auto i : collections::range(0, num_queues))
            bindQueue(i + 1, *rabbit_channel);

        LOG_TRACE(log, "RabbitMQ setup completed");
        rabbit_is_ready = true;
        rabbit_channel->close();
    }
    catch (...)
    {
        tryLogCurrentException(log);
        if (!is_attach)
            throw;
    }
}


void StorageRabbitMQ::initExchange(AMQP::TcpChannel & rabbit_channel)
{
    /// Exchange hierarchy:
    /// 1. Main exchange (defined with table settings - rabbitmq_exchange_name, rabbitmq_exchange_type).
    /// 2. Bridge exchange (fanout). Used to easily disconnect main exchange and to simplify queue bindings.
    /// 3. Sharding (or hash) exchange. Used in case of multiple queues.
    /// 4. Consumer exchange. Just an alias for bridge_exchange or sharding exchange to know to what exchange
    ///    queues will be bound.

    /// All exchanges are declared with options:
    /// 1. `durable` (survive RabbitMQ server restart)
    /// 2. `autodelete` (auto delete in case of queue bindings are dropped).

    rabbit_channel.declareExchange(exchange_name, exchange_type, AMQP::durable)
    .onError([&](const char * message)
    {
        /// This error can be a result of attempt to declare exchange if it was already declared but
        /// 1) with different exchange type.
        /// 2) with different exchange settings.
        throw Exception("Unable to declare exchange. Make sure specified exchange is not already declared. Error: "
                + std::string(message), ErrorCodes::CANNOT_DECLARE_RABBITMQ_EXCHANGE);
    });

    rabbit_channel.declareExchange(bridge_exchange, AMQP::fanout, AMQP::durable | AMQP::autodelete)
    .onError([&](const char * message)
    {
        /// This error is not supposed to happen as this exchange name is always unique to type and its settings.
        throw Exception(
            ErrorCodes::CANNOT_DECLARE_RABBITMQ_EXCHANGE, "Unable to declare bridge exchange ({}). Reason: {}", bridge_exchange, std::string(message));
    });

    if (!hash_exchange)
    {
        consumer_exchange = bridge_exchange;
        return;
    }

    AMQP::Table binding_arguments;

    /// Default routing key property in case of hash exchange is a routing key, which is required to be an integer.
    /// Support for arbitrary exchange type (i.e. arbitrary pattern of routing keys) requires to eliminate this dependency.
    /// This settings changes hash property to message_id.
    binding_arguments["hash-property"] = "message_id";

    /// Declare hash exchange for sharding.
    rabbit_channel.declareExchange(sharding_exchange, AMQP::consistent_hash, AMQP::durable | AMQP::autodelete, binding_arguments)
    .onError([&](const char * message)
    {
        /// This error can be a result of same reasons as above for exchange_name, i.e. it will mean that sharding exchange name appeared
        /// to be the same as some other exchange (which purpose is not for sharding). So probably actual error reason: queue_base parameter
        /// is bad.
        throw Exception(
           ErrorCodes::CANNOT_DECLARE_RABBITMQ_EXCHANGE,
           "Unable to declare sharding exchange ({}). Reason: {}", sharding_exchange, std::string(message));
    });

    rabbit_channel.bindExchange(bridge_exchange, sharding_exchange, routing_keys[0])
    .onError([&](const char * message)
    {
        throw Exception(
            ErrorCodes::CANNOT_BIND_RABBITMQ_EXCHANGE,
            "Unable to bind bridge exchange ({}) to sharding exchange ({}). Reason: {}",
            bridge_exchange,
            sharding_exchange,
            std::string(message));
    });

    consumer_exchange = sharding_exchange;
}


void StorageRabbitMQ::bindExchange(AMQP::TcpChannel & rabbit_channel)
{
    size_t bound_keys = 0;

    if (exchange_type == AMQP::ExchangeType::headers)
    {
        AMQP::Table bind_headers;
        for (const auto & header : routing_keys)
        {
            std::vector<String> matching;
            boost::split(matching, header, [](char c){ return c == '='; });
            bind_headers[matching[0]] = matching[1];
        }

        rabbit_channel.bindExchange(exchange_name, bridge_exchange, routing_keys[0], bind_headers)
        .onSuccess([&]() { connection->getHandler().stopLoop(); })
        .onError([&](const char * message)
        {
            throw Exception(
                ErrorCodes::CANNOT_BIND_RABBITMQ_EXCHANGE,
                "Unable to bind exchange {} to bridge exchange ({}). Reason: {}",
                exchange_name, bridge_exchange, std::string(message));
        });
    }
    else if (exchange_type == AMQP::ExchangeType::fanout || exchange_type == AMQP::ExchangeType::consistent_hash)
    {
        rabbit_channel.bindExchange(exchange_name, bridge_exchange, routing_keys[0])
        .onSuccess([&]() { connection->getHandler().stopLoop(); })
        .onError([&](const char * message)
        {
            throw Exception(
                ErrorCodes::CANNOT_BIND_RABBITMQ_EXCHANGE,
                "Unable to bind exchange {} to bridge exchange ({}). Reason: {}",
                exchange_name, bridge_exchange, std::string(message));
        });
    }
    else
    {
        for (const auto & routing_key : routing_keys)
        {
            rabbit_channel.bindExchange(exchange_name, bridge_exchange, routing_key)
            .onSuccess([&]()
            {
                ++bound_keys;
                if (bound_keys == routing_keys.size())
                    connection->getHandler().stopLoop();
            })
            .onError([&](const char * message)
            {
                throw Exception(
                    ErrorCodes::CANNOT_BIND_RABBITMQ_EXCHANGE,
                    "Unable to bind exchange {} to bridge exchange ({}). Reason: {}",
                    exchange_name, bridge_exchange, std::string(message));
            });
        }
    }

    connection->getHandler().startBlockingLoop();
}


void StorageRabbitMQ::bindQueue(size_t queue_id, AMQP::TcpChannel & rabbit_channel)
{
    auto success_callback = [&](const std::string &  queue_name, int msgcount, int /* consumercount */)
    {
        queues.emplace_back(queue_name);
        LOG_DEBUG(log, "Queue {} is declared", queue_name);

        if (msgcount)
            LOG_INFO(log, "Queue {} is non-empty. Non-consumed messaged will also be delivered", queue_name);

       /* Here we bind either to sharding exchange (consistent-hash) or to bridge exchange (fanout). All bindings to routing keys are
        * done between client's exchange and local bridge exchange. Binding key must be a string integer in case of hash exchange, for
        * fanout exchange it can be arbitrary
        */
        rabbit_channel.bindQueue(consumer_exchange, queue_name, std::to_string(queue_id))
        .onSuccess([&] { connection->getHandler().stopLoop(); })
        .onError([&](const char * message)
        {
            throw Exception(
                ErrorCodes::CANNOT_CREATE_RABBITMQ_QUEUE_BINDING,
                "Failed to create queue binding for exchange {}. Reason: {}", exchange_name, std::string(message));
        });
    };

    auto error_callback([&](const char * message)
    {
        /* This error is most likely a result of an attempt to declare queue with different settings if it was declared before. So for a
         * given queue name either deadletter_exchange parameter changed or queue_size changed, i.e. table was declared with different
         * max_block_size parameter. Solution: client should specify a different queue_base parameter or manually delete previously
         * declared queues via any of the various cli tools.
         */
        throw Exception("Failed to declare queue. Probably queue settings are conflicting: max_block_size, deadletter_exchange. Attempt \
                specifying differently those settings or use a different queue_base or manually delete previously declared queues, \
                which  were declared with the same names. ERROR reason: "
                + std::string(message), ErrorCodes::BAD_ARGUMENTS);
    });

    AMQP::Table queue_settings;

    std::unordered_set<String> integer_settings = {"x-max-length", "x-max-length-bytes", "x-message-ttl", "x-expires", "x-priority", "x-max-priority"};
    std::unordered_set<String> string_settings = {"x-overflow", "x-dead-letter-exchange", "x-queue-type"};

    /// Check user-defined settings.
    if (!queue_settings_list.empty())
    {
        for (const auto & setting : queue_settings_list)
        {
            Strings setting_values;
            splitInto<'='>(setting_values, setting);
            if (setting_values.size() != 2)
                throw Exception(ErrorCodes::BAD_ARGUMENTS, "Invalid settings string: {}", setting);

            String key = setting_values[0], value = setting_values[1];

            if (integer_settings.contains(key))
                queue_settings[key] = parse<uint64_t>(value);
            else if (string_settings.find(key) != string_settings.end())
                queue_settings[key] = value;
            else
                throw Exception(ErrorCodes::BAD_ARGUMENTS, "Unsupported queue setting: {}", value);
        }
    }

    /// Impose default settings if there are no user-defined settings.
    if (!queue_settings.contains("x-max-length"))
    {
        queue_settings["x-max-length"] = queue_size;
    }
    if (!queue_settings.contains("x-overflow"))
    {
        queue_settings["x-overflow"] = "reject-publish";
    }

    /// If queue_base - a single name, then it can be used as one specific queue, from which to read.
    /// Otherwise it is used as a generator (unique for current table) of queue names, because it allows to
    /// maximize performance - via setting `rabbitmq_num_queues`.
    const String queue_name = !hash_exchange ? queue_base : std::to_string(queue_id) + "_" + queue_base;

    /// AMQP::autodelete setting is not allowed, because in case of server restart there will be no consumers
    /// and deleting queues should not take place.
    rabbit_channel.declareQueue(queue_name, AMQP::durable, queue_settings).onSuccess(success_callback).onError(error_callback);
    connection->getHandler().startBlockingLoop();
}


bool StorageRabbitMQ::updateChannel(ChannelPtr & channel)
{
    try
    {
        channel = connection->createChannel();
        return channel->usable();
    }
    catch (...)
    {
        tryLogCurrentException(log);
        return false;
    }
}


void StorageRabbitMQ::unbindExchange()
{
    /* This is needed because with RabbitMQ (without special adjustments) can't, for example, properly make mv if there was insert query
     * on the same table before, and in another direction it will make redundant copies, but most likely nobody will do that.
     * As publishing is done to exchange, publisher never knows to which queues the message will go, every application interested in
     * consuming from certain exchange - declares its owns exchange-bound queues, messages go to all such exchange-bound queues, and as
     * input streams are always created at startup, then they will also declare its own exchange bound queues, but they will not be visible
     * externally - client declares its own exchange-bound queues, from which to consume, so this means that if not disconnecting this local
     * queues, then messages will go both ways and in one of them they will remain not consumed. So need to disconnect local exchange
     * bindings to remove redunadant message copies, but after that mv cannot work unless those bindings are recreated. Recreating them is
     * not difficult but very ugly and as probably nobody will do such thing - bindings will not be recreated.
     */
    std::call_once(flag, [&]()
    {
        streaming_task->deactivate();
        connection->getHandler().updateLoopState(Loop::STOP);
        looping_task->deactivate();

        auto rabbit_channel = connection->createChannel();
        rabbit_channel->removeExchange(bridge_exchange)
        .onSuccess([&]()
        {
            exchange_removed.store(true);
        })
        .onError([&](const char * message)
        {
            throw Exception("Unable to remove exchange. Reason: " + std::string(message), ErrorCodes::CANNOT_REMOVE_RABBITMQ_EXCHANGE);
        });

        while (!exchange_removed.load())
        {
            connection->getHandler().iterateLoop();
        }
        rabbit_channel->close();
    });
}


Pipe StorageRabbitMQ::read(
        const Names & column_names,
        const StorageSnapshotPtr & storage_snapshot,
        SelectQueryInfo & /* query_info */,
        ContextPtr local_context,
        QueryProcessingStage::Enum /* processed_stage */,
        size_t /* max_block_size */,
        unsigned /* num_streams */)
{
    if (!rabbit_is_ready)
        throw Exception("RabbitMQ setup not finished. Connection might be lost", ErrorCodes::CANNOT_CONNECT_RABBITMQ);

    if (num_created_consumers == 0)
        return {};

    auto sample_block = storage_snapshot->getSampleBlockForColumns(column_names);
    auto modified_context = addSettings(local_context);
    auto block_size = getMaxBlockSize();

    if (!connection->isConnected())
    {
        if (connection->getHandler().loopRunning())
            deactivateTask(looping_task, false, true);
        if (!connection->reconnect())
            throw Exception(ErrorCodes::CANNOT_CONNECT_RABBITMQ, "No connection to {}", connection->connectionInfoForLog());
    }

    initializeBuffers();

    Pipes pipes;
    pipes.reserve(num_created_consumers);

    for (size_t i = 0; i < num_created_consumers; ++i)
    {
<<<<<<< HEAD
        auto rabbit_stream = std::make_shared<RabbitMQBlockInputStream>(
            *this, storage_snapshot, modified_context, column_names, block_size);
=======
        auto rabbit_source = std::make_shared<RabbitMQSource>(
                *this, metadata_snapshot, modified_context, column_names, block_size);
>>>>>>> 13b35a68

        auto converting_dag = ActionsDAG::makeConvertingActions(
            rabbit_source->getPort().getHeader().getColumnsWithTypeAndName(),
            sample_block.getColumnsWithTypeAndName(),
            ActionsDAG::MatchColumnsMode::Name);

        auto converting = std::make_shared<ExpressionActions>(std::move(converting_dag));
        auto converting_transform = std::make_shared<ExpressionTransform>(rabbit_source->getPort().getHeader(), std::move(converting));

        pipes.emplace_back(std::move(rabbit_source));
        pipes.back().addTransform(std::move(converting_transform));
    }

    if (!connection->getHandler().loopRunning() && connection->isConnected())
        looping_task->activateAndSchedule();

    LOG_DEBUG(log, "Starting reading {} streams", pipes.size());
    auto united_pipe = Pipe::unitePipes(std::move(pipes));
    united_pipe.addInterpreterContext(modified_context);
    return united_pipe;
}


SinkToStoragePtr StorageRabbitMQ::write(const ASTPtr &, const StorageMetadataPtr & metadata_snapshot, ContextPtr local_context)
{
    return std::make_shared<RabbitMQSink>(*this, metadata_snapshot, local_context);
}


void StorageRabbitMQ::startup()
{
    if (!rabbit_is_ready)
    {
        if (connection->isConnected())
        {
            try
            {
                initRabbitMQ();
            }
            catch (...)
            {
                tryLogCurrentException(log);
                if (!is_attach)
                    throw;
            }
        }
        else
        {
            connection_task->activateAndSchedule();
        }
    }

    for (size_t i = 0; i < num_consumers; ++i)
    {
        try
        {
            auto buffer = createReadBuffer();
            if (rabbit_is_ready)
                buffer->initialize();
            pushReadBuffer(std::move(buffer));
            ++num_created_consumers;
        }
        catch (const AMQP::Exception & e)
        {
            LOG_ERROR(log, "Got AMQ exception {}", e.what());
            throw;
        }
    }

    connection->getHandler().updateLoopState(Loop::RUN);
    streaming_task->activateAndSchedule();
}


void StorageRabbitMQ::shutdown()
{
    stream_cancelled = true;
    wait_confirm = false;

    /// In case it has not yet been able to setup connection;
    deactivateTask(connection_task, true, false);

    /// The order of deactivating tasks is important: wait for streamingToViews() func to finish and
    /// then wait for background event loop to finish.
    deactivateTask(streaming_task, true, false);
    deactivateTask(looping_task, true, true);

    /// Just a paranoid try catch, it is not actually needed.
    try
    {
        if (drop_table)
        {
            for (auto & buffer : buffers)
                buffer->closeChannel();

            cleanupRabbitMQ();
        }

        /// It is important to close connection here - before removing consumer buffers, because
        /// it will finish and clean callbacks, which might use those buffers data.
        connection->disconnect();

        for (size_t i = 0; i < num_created_consumers; ++i)
            popReadBuffer();
    }
    catch (...)
    {
        tryLogCurrentException(log);
    }
}


/// The only thing publishers are supposed to be aware of is _exchanges_ and queues are a responsibility of a consumer.
/// Therefore, if a table is dropped, a clean up is needed.
void StorageRabbitMQ::cleanupRabbitMQ() const
{
    if (use_user_setup)
        return;

    connection->heartbeat();
    if (!connection->isConnected())
    {
        String queue_names;
        for (const auto & queue : queues)
        {
            if (!queue_names.empty())
                queue_names += ", ";
            queue_names += queue;
        }
        LOG_WARNING(log,
                    "RabbitMQ clean up not done, because there is no connection in table's shutdown."
                    "There are {} queues ({}), which might need to be deleted manually. Exchanges will be auto-deleted",
                    queues.size(), queue_names);
        return;
    }

    auto rabbit_channel = connection->createChannel();
    for (const auto & queue : queues)
    {
        /// AMQP::ifunused is needed, because it is possible to share queues between multiple tables and dropping
        /// on of them should not affect others.
        /// AMQP::ifempty is not used on purpose.

        rabbit_channel->removeQueue(queue, AMQP::ifunused)
        .onSuccess([&](uint32_t num_messages)
        {
            LOG_TRACE(log, "Successfully deleted queue {}, messages contained {}", queue, num_messages);
            connection->getHandler().stopLoop();
        })
        .onError([&](const char * message)
        {
            LOG_ERROR(log, "Failed to delete queue {}. Error message: {}", queue, message);
            connection->getHandler().stopLoop();
        });
    }
    connection->getHandler().startBlockingLoop();
    rabbit_channel->close();

    /// Also there is no need to cleanup exchanges as they were created with AMQP::autodelete option. Once queues
    /// are removed, exchanges will also be cleaned.
}


void StorageRabbitMQ::pushReadBuffer(ConsumerBufferPtr buffer)
{
    std::lock_guard lock(buffers_mutex);
    buffers.push_back(buffer);
    semaphore.set();
}


ConsumerBufferPtr StorageRabbitMQ::popReadBuffer()
{
    return popReadBuffer(std::chrono::milliseconds::zero());
}


ConsumerBufferPtr StorageRabbitMQ::popReadBuffer(std::chrono::milliseconds timeout)
{
    // Wait for the first free buffer
    if (timeout == std::chrono::milliseconds::zero())
        semaphore.wait();
    else
    {
        if (!semaphore.tryWait(timeout.count()))
            return nullptr;
    }

    // Take the first available buffer from the list
    std::lock_guard lock(buffers_mutex);
    auto buffer = buffers.back();
    buffers.pop_back();

    return buffer;
}


ConsumerBufferPtr StorageRabbitMQ::createReadBuffer()
{
    ChannelPtr consumer_channel = connection->createChannel();
    return std::make_shared<ReadBufferFromRabbitMQConsumer>(
        std::move(consumer_channel), connection->getHandler(), queues, ++consumer_id,
        unique_strbase, log, row_delimiter, queue_size, stream_cancelled);
}


ProducerBufferPtr StorageRabbitMQ::createWriteBuffer()
{
    return std::make_shared<WriteBufferToRabbitMQProducer>(
        configuration, getContext(), routing_keys, exchange_name, exchange_type,
        producer_id.fetch_add(1), persistent, wait_confirm, log,
        row_delimiter ? std::optional<char>{row_delimiter} : std::nullopt, 1, 1024);
}


bool StorageRabbitMQ::checkDependencies(const StorageID & table_id)
{
    // Check if all dependencies are attached
    auto dependencies = DatabaseCatalog::instance().getDependencies(table_id);
    if (dependencies.empty())
        return true;

    // Check the dependencies are ready?
    for (const auto & db_tab : dependencies)
    {
        auto table = DatabaseCatalog::instance().tryGetTable(db_tab, getContext());
        if (!table)
            return false;

        // If it materialized view, check it's target table
        auto * materialized_view = dynamic_cast<StorageMaterializedView *>(table.get());
        if (materialized_view && !materialized_view->tryGetTargetTable())
            return false;

        // Check all its dependencies
        if (!checkDependencies(db_tab))
            return false;
    }

    return true;
}


void StorageRabbitMQ::initializeBuffers()
{
    assert(rabbit_is_ready);
    if (!initialized)
    {
        for (const auto & buffer : buffers)
            buffer->initialize();
        initialized = true;
    }
}


void StorageRabbitMQ::streamingToViewsFunc()
{
    if (rabbit_is_ready && (connection->isConnected() || connection->reconnect()))
    {
        initializeBuffers();

        try
        {
            auto table_id = getStorageID();

            // Check if at least one direct dependency is attached
            size_t dependencies_count = DatabaseCatalog::instance().getDependencies(table_id).size();

            if (dependencies_count)
            {
                auto start_time = std::chrono::steady_clock::now();

                // Keep streaming as long as there are attached views and streaming is not cancelled
                while (!stream_cancelled && num_created_consumers > 0)
                {
                    if (!checkDependencies(table_id))
                        break;

                    LOG_DEBUG(log, "Started streaming to {} attached views", dependencies_count);

                    if (streamToViews())
                    {
                        /// Reschedule with backoff.
                        if (milliseconds_to_wait < BACKOFF_TRESHOLD)
                            milliseconds_to_wait *= 2;
                        connection->getHandler().updateLoopState(Loop::STOP);
                        break;
                    }
                    else
                    {
                        milliseconds_to_wait = RESCHEDULE_MS;
                    }

                    auto end_time = std::chrono::steady_clock::now();
                    auto duration = std::chrono::duration_cast<std::chrono::milliseconds>(end_time - start_time);
                    if (duration.count() > MAX_THREAD_WORK_DURATION_MS)
                    {
                        connection->getHandler().updateLoopState(Loop::STOP);
                        LOG_TRACE(log, "Reschedule streaming. Thread work duration limit exceeded.");
                        break;
                    }
                }
            }
        }
        catch (...)
        {
            tryLogCurrentException(__PRETTY_FUNCTION__);
        }
    }

    if (!stream_cancelled)
        streaming_task->scheduleAfter(milliseconds_to_wait);
}


bool StorageRabbitMQ::streamToViews()
{
    auto table_id = getStorageID();
    auto table = DatabaseCatalog::instance().getTable(table_id, getContext());
    if (!table)
        throw Exception("Engine table " + table_id.getNameForLogs() + " doesn't exist.", ErrorCodes::LOGICAL_ERROR);

    // Create an INSERT query for streaming data
    auto insert = std::make_shared<ASTInsertQuery>();
    insert->table_id = table_id;

    // Only insert into dependent views and expect that input blocks contain virtual columns
    InterpreterInsertQuery interpreter(insert, rabbitmq_context, false, true, true);
    auto block_io = interpreter.execute();

<<<<<<< HEAD
    auto storage_snapshot = getStorageSnapshot(getInMemoryMetadataPtr());
    auto column_names = block_io.out->getHeader().getNames();
    auto sample_block = storage_snapshot->getSampleBlockForColumns(column_names);
=======
    auto metadata_snapshot = getInMemoryMetadataPtr();
    auto column_names = block_io.pipeline.getHeader().getNames();
    auto sample_block = metadata_snapshot->getSampleBlockForColumns(column_names, getVirtuals(), getStorageID());
>>>>>>> 13b35a68

    auto block_size = getMaxBlockSize();

    // Create a stream for each consumer and join them in a union stream
    std::vector<std::shared_ptr<RabbitMQSource>> sources;
    Pipes pipes;
    sources.reserve(num_created_consumers);
    pipes.reserve(num_created_consumers);

    for (size_t i = 0; i < num_created_consumers; ++i)
    {
<<<<<<< HEAD
        auto stream = std::make_shared<RabbitMQBlockInputStream>(
                *this, storage_snapshot, rabbitmq_context, column_names, block_size, false);
        streams.emplace_back(stream);
=======
        auto source = std::make_shared<RabbitMQSource>(
                *this, metadata_snapshot, rabbitmq_context, column_names, block_size, false);
        sources.emplace_back(source);
        pipes.emplace_back(source);
>>>>>>> 13b35a68

        // Limit read batch to maximum block size to allow DDL
        StreamLocalLimits limits;

        limits.speed_limits.max_execution_time = rabbitmq_settings->rabbitmq_flush_interval_ms.changed
                                                  ? rabbitmq_settings->rabbitmq_flush_interval_ms
                                                  : getContext()->getSettingsRef().stream_flush_interval_ms;

        limits.timeout_overflow_mode = OverflowMode::BREAK;

        source->setLimits(limits);
    }

    block_io.pipeline.complete(Pipe::unitePipes(std::move(pipes)));

    if (!connection->getHandler().loopRunning())
    {
        connection->getHandler().updateLoopState(Loop::RUN);
        looping_task->activateAndSchedule();
    }

    {
        CompletedPipelineExecutor executor(block_io.pipeline);
        executor.execute();
    }

    /* Note: sending ack() with loop running in another thread will lead to a lot of data races inside the library, but only in case
     * error occurs or connection is lost while ack is being sent
     */
    deactivateTask(looping_task, false, true);
    size_t queue_empty = 0;

    if (!connection->isConnected())
    {
        if (stream_cancelled)
            return true;

        if (connection->reconnect())
        {
            LOG_DEBUG(log, "Connection restored, updating channels");
            for (auto & source : sources)
                source->updateChannel();
        }
        else
        {
            LOG_TRACE(log, "Reschedule streaming. Unable to restore connection.");
            return true;
        }
    }
    else
    {
        /// Commit
        for (auto & source : sources)
        {
            if (source->queueEmpty())
                ++queue_empty;

            if (source->needChannelUpdate())
            {
                auto buffer = source->getBuffer();
                if (buffer)
                {
                    if (buffer->queuesCount() != queues.size())
                        buffer->updateQueues(queues);

                    buffer->updateAckTracker();

                    if (updateChannel(buffer->getChannel()))
                    {
                        LOG_TRACE(log, "Connection is active, but channel update is needed");
                        buffer->setupChannel();
                    }
                }
            }

            /* false is returned by the sendAck function in only two cases:
             * 1) if connection failed. In this case all channels will be closed and will be unable to send ack. Also ack is made based on
             *    delivery tags, which are unique to channels, so if channels fail, those delivery tags will become invalid and there is
             *    no way to send specific ack from a different channel. Actually once the server realises that it has messages in a queue
             *    waiting for confirm from a channel which suddenly closed, it will immediately make those messages accessible to other
             *    consumers. So in this case duplicates are inevitable.
             * 2) size of the sent frame (libraries's internal request interface) exceeds max frame - internal library error. This is more
             *    common for message frames, but not likely to happen to ack frame I suppose. So I do not believe it is likely to happen.
             *    Also in this case if channel didn't get closed - it is ok if failed to send ack, because the next attempt to send ack on
             *    the same channel will also commit all previously not-committed messages. Anyway I do not think that for ack frame this
             *    will ever happen.
             */
            if (!source->sendAck())
            {
                /// Iterate loop to activate error callbacks if they happened
                connection->getHandler().iterateLoop();
                if (!connection->isConnected())
                    break;
            }

            connection->getHandler().iterateLoop();
        }
    }

    if ((queue_empty == num_created_consumers) && (++read_attempts == MAX_FAILED_READ_ATTEMPTS))
    {
        connection->heartbeat();
        read_attempts = 0;
        LOG_TRACE(log, "Reschedule streaming. Queues are empty.");
        return true;
    }
    else
    {
        connection->getHandler().updateLoopState(Loop::RUN);
        looping_task->activateAndSchedule();
    }

    /// Do not reschedule, do not stop event loop.
    return false;
}


void registerStorageRabbitMQ(StorageFactory & factory)
{
    auto creator_fn = [](const StorageFactory::Arguments & args)
    {

        auto rabbitmq_settings = std::make_unique<RabbitMQSettings>();
        if (!args.storage_def->settings)
            throw Exception(ErrorCodes::BAD_ARGUMENTS, "RabbitMQ engine must have settings");

        rabbitmq_settings->loadFromQuery(*args.storage_def);

        if (!rabbitmq_settings->rabbitmq_host_port.changed
           && !rabbitmq_settings->rabbitmq_address.changed)
                throw Exception("You must specify either `rabbitmq_host_port` or `rabbitmq_address` settings",
                    ErrorCodes::NUMBER_OF_ARGUMENTS_DOESNT_MATCH);

        if (!rabbitmq_settings->rabbitmq_format.changed)
            throw Exception("You must specify `rabbitmq_format` setting", ErrorCodes::NUMBER_OF_ARGUMENTS_DOESNT_MATCH);

        return StorageRabbitMQ::create(args.table_id, args.getContext(), args.columns, std::move(rabbitmq_settings), args.attach);
    };

    factory.registerStorage("RabbitMQ", creator_fn, StorageFactory::StorageFeatures{ .supports_settings = true, });
}


NamesAndTypesList StorageRabbitMQ::getVirtuals() const
{
    return NamesAndTypesList{
            {"_exchange_name", std::make_shared<DataTypeString>()},
            {"_channel_id", std::make_shared<DataTypeString>()},
            {"_delivery_tag", std::make_shared<DataTypeUInt64>()},
            {"_redelivered", std::make_shared<DataTypeUInt8>()},
            {"_message_id", std::make_shared<DataTypeString>()},
            {"_timestamp", std::make_shared<DataTypeUInt64>()}
    };
}

}<|MERGE_RESOLUTION|>--- conflicted
+++ resolved
@@ -629,13 +629,8 @@
 
     for (size_t i = 0; i < num_created_consumers; ++i)
     {
-<<<<<<< HEAD
-        auto rabbit_stream = std::make_shared<RabbitMQBlockInputStream>(
+        auto rabbit_source = std::make_shared<RabbitMQSource>(
             *this, storage_snapshot, modified_context, column_names, block_size);
-=======
-        auto rabbit_source = std::make_shared<RabbitMQSource>(
-                *this, metadata_snapshot, modified_context, column_names, block_size);
->>>>>>> 13b35a68
 
         auto converting_dag = ActionsDAG::makeConvertingActions(
             rabbit_source->getPort().getHeader().getColumnsWithTypeAndName(),
@@ -966,15 +961,9 @@
     InterpreterInsertQuery interpreter(insert, rabbitmq_context, false, true, true);
     auto block_io = interpreter.execute();
 
-<<<<<<< HEAD
     auto storage_snapshot = getStorageSnapshot(getInMemoryMetadataPtr());
-    auto column_names = block_io.out->getHeader().getNames();
+    auto column_names = block_io.pipeline.getHeader().getNames();
     auto sample_block = storage_snapshot->getSampleBlockForColumns(column_names);
-=======
-    auto metadata_snapshot = getInMemoryMetadataPtr();
-    auto column_names = block_io.pipeline.getHeader().getNames();
-    auto sample_block = metadata_snapshot->getSampleBlockForColumns(column_names, getVirtuals(), getStorageID());
->>>>>>> 13b35a68
 
     auto block_size = getMaxBlockSize();
 
@@ -986,16 +975,10 @@
 
     for (size_t i = 0; i < num_created_consumers; ++i)
     {
-<<<<<<< HEAD
-        auto stream = std::make_shared<RabbitMQBlockInputStream>(
-                *this, storage_snapshot, rabbitmq_context, column_names, block_size, false);
-        streams.emplace_back(stream);
-=======
         auto source = std::make_shared<RabbitMQSource>(
-                *this, metadata_snapshot, rabbitmq_context, column_names, block_size, false);
+            *this, storage_snapshot, rabbitmq_context, column_names, block_size, false);
         sources.emplace_back(source);
         pipes.emplace_back(source);
->>>>>>> 13b35a68
 
         // Limit read batch to maximum block size to allow DDL
         StreamLocalLimits limits;
