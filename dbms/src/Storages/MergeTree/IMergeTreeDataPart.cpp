--- conflicted
+++ resolved
@@ -735,13 +735,6 @@
 #    pragma GCC diagnostic push
 #    pragma GCC diagnostic ignored "-Wunused-variable"
 #endif
-<<<<<<< HEAD
-        /// TODO: IDisk doesn't support `unlink()` and `rmdir()` functionality.
-        auto to = fullPath(disk, to_);
-=======
-        std::shared_lock<std::shared_mutex> lock(columns_lock);
->>>>>>> c41c527b
-
         for (const auto & [file, _] : checksums.files)
             disk->remove(to + "/" + file);
 #if !__clang__
