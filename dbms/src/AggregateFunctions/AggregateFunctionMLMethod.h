#pragma once

#include <Columns/ColumnVector.h>
#include <Columns/ColumnsCommon.h>
#include <Columns/ColumnsNumber.h>
#include <Common/typeid_cast.h>
#include <DataTypes/DataTypesNumber.h>
#include <DataTypes/DataTypeTuple.h>
#include <DataTypes/DataTypeArray.h>
#include "IAggregateFunction.h"

namespace DB
{
namespace ErrorCodes
{
    extern const int NUMBER_OF_ARGUMENTS_DOESNT_MATCH;
    extern const int BAD_ARGUMENTS;
    extern const int BAD_CAST;
}

/**
GradientComputer class computes gradient according to its loss function
*/
class IGradientComputer
{
public:
    IGradientComputer() {}

    virtual ~IGradientComputer() = default;

    /// Adds computed gradient in new point (weights, bias) to batch_gradient
    virtual void compute(
        std::vector<Float64> & batch_gradient,
        const std::vector<Float64> & weights,
        Float64 bias,
        Float64 learning_rate,
        Float64 l2_reg_coef,
        Float64 target,
        const IColumn ** columns,
        size_t row_num)
        = 0;

    virtual void predict(
        ColumnVector<Float64>::Container & container,
        Block & block,
        size_t offset,
        size_t limit,
        const ColumnNumbers & arguments,
        const std::vector<Float64> & weights,
        Float64 bias,
        const Context & context) const = 0;
};


class LinearRegression : public IGradientComputer
{
public:
    LinearRegression() {}

    void compute(
        std::vector<Float64> & batch_gradient,
        const std::vector<Float64> & weights,
        Float64 bias,
        Float64 learning_rate,
        Float64 l2_reg_coef,
        Float64 target,
        const IColumn ** columns,
        size_t row_num) override;

    void predict(
        ColumnVector<Float64>::Container & container,
        Block & block,
        size_t offset,
        size_t limit,
        const ColumnNumbers & arguments,
        const std::vector<Float64> & weights,
        Float64 bias,
        const Context & context) const override;
};


class LogisticRegression : public IGradientComputer
{
public:
    LogisticRegression() {}

    void compute(
        std::vector<Float64> & batch_gradient,
        const std::vector<Float64> & weights,
        Float64 bias,
        Float64 learning_rate,
        Float64 l2_reg_coef,
        Float64 target,
        const IColumn ** columns,
        size_t row_num) override;

    void predict(
        ColumnVector<Float64>::Container & container,
        Block & block,
        size_t offset,
        size_t limit,
        const ColumnNumbers & arguments,
        const std::vector<Float64> & weights,
        Float64 bias,
        const Context & context) const override;
};


/**
* IWeightsUpdater class defines the way to update current weights
* and uses GradientComputer class on each iteration
*/
class IWeightsUpdater
{
public:
    virtual ~IWeightsUpdater() = default;

    /// Calls GradientComputer to update current mini-batch
    virtual void add_to_batch(
        std::vector<Float64> & batch_gradient,
        IGradientComputer & gradient_computer,
        const std::vector<Float64> & weights,
        Float64 bias,
        Float64 learning_rate,
        Float64 l2_reg_coef,
        Float64 target,
        const IColumn ** columns,
        size_t row_num);

    /// Updates current weights according to the gradient from the last mini-batch
    virtual void update(UInt32 batch_size, std::vector<Float64> & weights, Float64 & bias, const std::vector<Float64> & gradient) = 0;

    /// Used during the merge of two states
    virtual void merge(const IWeightsUpdater &, Float64, Float64) {}

    /// Used for serialization when necessary
    virtual void write(WriteBuffer &) const {}

    /// Used for serialization when necessary
    virtual void read(ReadBuffer &) {}
};


class StochasticGradientDescent : public IWeightsUpdater
{
public:
    void update(UInt32 batch_size, std::vector<Float64> & weights, Float64 & bias, const std::vector<Float64> & batch_gradient) override;
};


class Momentum : public IWeightsUpdater
{
public:
    Momentum() {}

    Momentum(Float64 alpha) : alpha_(alpha) {}

    void update(UInt32 batch_size, std::vector<Float64> & weights, Float64 & bias, const std::vector<Float64> & batch_gradient) override;

    virtual void merge(const IWeightsUpdater & rhs, Float64 frac, Float64 rhs_frac) override;

    void write(WriteBuffer & buf) const override;

    void read(ReadBuffer & buf) override;

private:
    Float64 alpha_{0.1};
    std::vector<Float64> accumulated_gradient;
};


class Nesterov : public IWeightsUpdater
{
public:
    Nesterov() {}

    Nesterov(Float64 alpha) : alpha_(alpha) {}

    void add_to_batch(
        std::vector<Float64> & batch_gradient,
        IGradientComputer & gradient_computer,
        const std::vector<Float64> & weights,
        Float64 bias,
        Float64 learning_rate,
        Float64 l2_reg_coef,
        Float64 target,
        const IColumn ** columns,
        size_t row_num) override;

    void update(UInt32 batch_size, std::vector<Float64> & weights, Float64 & bias, const std::vector<Float64> & batch_gradient) override;

    virtual void merge(const IWeightsUpdater & rhs, Float64 frac, Float64 rhs_frac) override;

    void write(WriteBuffer & buf) const override;

    void read(ReadBuffer & buf) override;

private:
    Float64 alpha_{0.1};
    std::vector<Float64> accumulated_gradient;
};


/**
* LinearModelData is a class which manages current state of learning
*/
class LinearModelData
{
public:
    LinearModelData() {}

    LinearModelData(
        Float64 learning_rate,
        Float64 l2_reg_coef,
        UInt32 param_num,
        UInt32 batch_capacity,
        std::shared_ptr<IGradientComputer> gradient_computer,
        std::shared_ptr<IWeightsUpdater> weights_updater);

    void add(const IColumn ** columns, size_t row_num);

    void merge(const LinearModelData & rhs);

    void write(WriteBuffer & buf) const;

    void read(ReadBuffer & buf);

    void predict(
        ColumnVector<Float64>::Container & container,
        Block & block,
        size_t offset,
        size_t limit,
        const ColumnNumbers & arguments,
        const Context & context) const;

    void returnWeights(IColumn & to) const;
private:
    std::vector<Float64> weights;
    Float64 bias{0.0};

    Float64 learning_rate;
    Float64 l2_reg_coef;
    UInt64 batch_capacity;

    UInt64 iter_num = 0;
    std::vector<Float64> gradient_batch;
    UInt64 batch_size;

    std::shared_ptr<IGradientComputer> gradient_computer;
    std::shared_ptr<IWeightsUpdater> weights_updater;

    /**
     * The function is called when we want to flush current batch and update our weights
     */
    void update_state();
};


template <
    /// Implemented Machine Learning method
    typename Data,
    /// Name of the method
    typename Name>
class AggregateFunctionMLMethod final : public IAggregateFunctionDataHelper<Data, AggregateFunctionMLMethod<Data, Name>>
{
public:
    String getName() const override { return Name::name; }

    explicit AggregateFunctionMLMethod(
        UInt32 param_num,
<<<<<<< HEAD
        std::shared_ptr<IGradientComputer> gradient_computer,
=======
        std::unique_ptr<IGradientComputer> gradient_computer,
>>>>>>> ba3d6c4b
        std::string weights_updater_name,
        Float64 learning_rate,
        Float64 l2_reg_coef,
        UInt32 batch_size,
        const DataTypes & arguments_types,
        const Array & params)
        : IAggregateFunctionDataHelper<Data, AggregateFunctionMLMethod<Data, Name>>(arguments_types, params)
        , param_num(param_num)
        , learning_rate(learning_rate)
        , l2_reg_coef(l2_reg_coef)
        , batch_size(batch_size)
        , gradient_computer(std::move(gradient_computer))
        , weights_updater_name(std::move(weights_updater_name))
    {
    }

    /// This function is called when SELECT linearRegression(...) is called
    DataTypePtr getReturnType() const override
    {
        return std::make_shared<DataTypeArray>(std::make_shared<DataTypeFloat64>());
    }

    /// This function is called from evalMLMethod function for correct predictValues call
    DataTypePtr getReturnTypeToPredict() const override
    {
        return std::make_shared<DataTypeNumber<Float64>>();
    }

    void create(AggregateDataPtr place) const override
    {
        std::shared_ptr<IWeightsUpdater> new_weights_updater;
        if (weights_updater_name == "\'SGD\'")
        {
            new_weights_updater = std::make_shared<StochasticGradientDescent>();
        } else if (weights_updater_name == "\'Momentum\'")
        {
            new_weights_updater = std::make_shared<Momentum>();
        } else if (weights_updater_name == "\'Nesterov\'")
        {
            new_weights_updater = std::make_shared<Nesterov>();
        } else
        {
            throw Exception("Illegal name of weights updater (should have been checked earlier)", ErrorCodes::LOGICAL_ERROR);
        }
        new (place) Data(learning_rate, l2_reg_coef, param_num, batch_size, gradient_computer, new_weights_updater);
    }

    void add(AggregateDataPtr place, const IColumn ** columns, size_t row_num, Arena *) const override
    {
        this->data(place).add(columns, row_num);
    }

    void merge(AggregateDataPtr place, ConstAggregateDataPtr rhs, Arena *) const override { this->data(place).merge(this->data(rhs)); }

    void serialize(ConstAggregateDataPtr place, WriteBuffer & buf) const override { this->data(place).write(buf); }

    void deserialize(AggregateDataPtr place, ReadBuffer & buf, Arena *) const override { this->data(place).read(buf); }

    void predictValues(
        ConstAggregateDataPtr place,
        IColumn & to,
        Block & block,
        size_t offset,
        size_t limit,
        const ColumnNumbers & arguments,
        const Context & context) const override
    {
        if (arguments.size() != param_num + 1)
            throw Exception(
                "Predict got incorrect number of arguments. Got: " + std::to_string(arguments.size())
                    + ". Required: " + std::to_string(param_num + 1),
                ErrorCodes::NUMBER_OF_ARGUMENTS_DOESNT_MATCH);

        /// This cast might be correct because column type is based on getReturnTypeToPredict.
        auto * column = typeid_cast<ColumnFloat64 *>(&to);
        if (!column)
            throw Exception("Cast of column of predictions is incorrect. getReturnTypeToPredict must return same value as it is casted to",
                            ErrorCodes::BAD_CAST);

        this->data(place).predict(column->getData(), block, offset, limit, arguments, context);
    }

    /** This function is called if aggregate function without State modifier is selected in a query.
     *  Inserts all weights of the model into the column 'to', so user may use such information if needed
     */
    void insertResultInto(ConstAggregateDataPtr place, IColumn & to) const override
    {
        this->data(place).returnWeights(to);
    }

    const char * getHeaderFilePath() const override { return __FILE__; }

private:
    UInt32 param_num;
    Float64 learning_rate;
    Float64 l2_reg_coef;
    UInt32 batch_size;
    std::shared_ptr<IGradientComputer> gradient_computer;
    std::string weights_updater_name;
};

struct NameLinearRegression
{
    static constexpr auto name = "stochasticLinearRegression";
};
struct NameLogisticRegression
{
    static constexpr auto name = "stochasticLogisticRegression";
};
}<|MERGE_RESOLUTION|>--- conflicted
+++ resolved
@@ -37,8 +37,7 @@
         Float64 l2_reg_coef,
         Float64 target,
         const IColumn ** columns,
-        size_t row_num)
-        = 0;
+        size_t row_num) = 0;
 
     virtual void predict(
         ColumnVector<Float64>::Container & container,
@@ -201,9 +200,8 @@
 };
 
 
-/**
-* LinearModelData is a class which manages current state of learning
-*/
+/** LinearModelData is a class which manages current state of learning
+  */
 class LinearModelData
 {
 public:
@@ -249,9 +247,8 @@
     std::shared_ptr<IGradientComputer> gradient_computer;
     std::shared_ptr<IWeightsUpdater> weights_updater;
 
-    /**
-     * The function is called when we want to flush current batch and update our weights
-     */
+    /** The function is called when we want to flush current batch and update our weights
+      */
     void update_state();
 };
 
@@ -268,11 +265,7 @@
 
     explicit AggregateFunctionMLMethod(
         UInt32 param_num,
-<<<<<<< HEAD
-        std::shared_ptr<IGradientComputer> gradient_computer,
-=======
         std::unique_ptr<IGradientComputer> gradient_computer,
->>>>>>> ba3d6c4b
         std::string weights_updater_name,
         Float64 learning_rate,
         Float64 l2_reg_coef,
@@ -304,19 +297,15 @@
     void create(AggregateDataPtr place) const override
     {
         std::shared_ptr<IWeightsUpdater> new_weights_updater;
-        if (weights_updater_name == "\'SGD\'")
-        {
+        if (weights_updater_name == "SGD")
             new_weights_updater = std::make_shared<StochasticGradientDescent>();
-        } else if (weights_updater_name == "\'Momentum\'")
-        {
+        else if (weights_updater_name == "Momentum")
             new_weights_updater = std::make_shared<Momentum>();
-        } else if (weights_updater_name == "\'Nesterov\'")
-        {
+        else if (weights_updater_name == "Nesterov")
             new_weights_updater = std::make_shared<Nesterov>();
-        } else
-        {
+        else
             throw Exception("Illegal name of weights updater (should have been checked earlier)", ErrorCodes::LOGICAL_ERROR);
-        }
+
         new (place) Data(learning_rate, l2_reg_coef, param_num, batch_size, gradient_computer, new_weights_updater);
     }
 
