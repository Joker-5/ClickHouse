#include <DB/AggregateFunctions/AggregateFunctionFactory.h>
#include <DB/IO/WriteBuffer.h>
#include <DB/IO/WriteHelpers.h>
#include <DB/DataTypes/DataTypeAggregateFunction.h>
#include <DB/DataTypes/DataTypeArray.h>
<<<<<<< HEAD
#include <DB/DataTypes/DataTypeNullable.h>
=======
#include <DB/Common/StringUtils.h>
#include <Poco/String.h>
>>>>>>> 402f09c3


namespace DB
{

namespace ErrorCodes
{
	extern const int UNKNOWN_AGGREGATE_FUNCTION;
	extern const int LOGICAL_ERROR;
	extern const int ILLEGAL_TYPE_OF_ARGUMENT;
}


namespace
{

/// Ничего не проверяет.
std::string trimRight(const std::string & in, const char * suffix)
{
	return in.substr(0, in.size() - strlen(suffix));
}

}

void registerAggregateFunctionAvg(AggregateFunctionFactory & factory);
void registerAggregateFunctionCount(AggregateFunctionFactory & factory);
void registerAggregateFunctionGroupArray(AggregateFunctionFactory & factory);
void registerAggregateFunctionGroupUniqArray(AggregateFunctionFactory & factory);
void registerAggregateFunctionsQuantile(AggregateFunctionFactory & factory);
void registerAggregateFunctionsQuantileExact(AggregateFunctionFactory & factory);
void registerAggregateFunctionsQuantileExactWeighted(AggregateFunctionFactory & factory);
void registerAggregateFunctionsQuantileDeterministic(AggregateFunctionFactory & factory);
void registerAggregateFunctionsQuantileTiming(AggregateFunctionFactory & factory);
void registerAggregateFunctionsQuantileTDigest(AggregateFunctionFactory & factory);
void registerAggregateFunctionsSequenceMatch(AggregateFunctionFactory & factory);
void registerAggregateFunctionsMinMaxAny(AggregateFunctionFactory & factory);
void registerAggregateFunctionsStatistics(AggregateFunctionFactory & factory);
void registerAggregateFunctionSum(AggregateFunctionFactory & factory);
void registerAggregateFunctionsUniq(AggregateFunctionFactory & factory);
void registerAggregateFunctionUniqUpTo(AggregateFunctionFactory & factory);
void registerAggregateFunctionDebug(AggregateFunctionFactory & factory);

AggregateFunctionPtr createAggregateFunctionArray(AggregateFunctionPtr & nested);
AggregateFunctionPtr createAggregateFunctionIf(AggregateFunctionPtr & nested);
AggregateFunctionPtr createAggregateFunctionState(AggregateFunctionPtr & nested);
AggregateFunctionPtr createAggregateFunctionMerge(AggregateFunctionPtr & nested);
AggregateFunctionPtr createAggregateFunctionNull(AggregateFunctionPtr & nested);


AggregateFunctionFactory::AggregateFunctionFactory()
{
	registerAggregateFunctionAvg(*this);
	registerAggregateFunctionCount(*this);
	registerAggregateFunctionGroupArray(*this);
	registerAggregateFunctionGroupUniqArray(*this);
	registerAggregateFunctionsQuantile(*this);
	registerAggregateFunctionsQuantileExact(*this);
	registerAggregateFunctionsQuantileExactWeighted(*this);
	registerAggregateFunctionsQuantileDeterministic(*this);
	registerAggregateFunctionsQuantileTiming(*this);
	registerAggregateFunctionsQuantileTDigest(*this);
	registerAggregateFunctionsSequenceMatch(*this);
	registerAggregateFunctionsMinMaxAny(*this);
	registerAggregateFunctionsStatistics(*this);
	registerAggregateFunctionSum(*this);
	registerAggregateFunctionsUniq(*this);
	registerAggregateFunctionUniqUpTo(*this);
	registerAggregateFunctionDebug(*this);
}


void AggregateFunctionFactory::registerFunction(const String & name, Creator creator, CaseSensitiveness case_sensitiveness)
{
	if (creator == nullptr)
		throw Exception("AggregateFunctionFactory: the aggregate function " + name + " has been provided "
			" a null constructor", ErrorCodes::LOGICAL_ERROR);

	if (!aggregate_functions.emplace(name, creator).second)
		throw Exception("AggregateFunctionFactory: the aggregate function name " + name + " is not unique",
			ErrorCodes::LOGICAL_ERROR);

	if (case_sensitiveness == CaseInsensitive
		&& !case_insensitive_aggregate_functions.emplace(Poco::toLower(name), creator).second)
		throw Exception("AggregateFunctionFactory: the case insensitive aggregate function name " + name + " is not unique",
			ErrorCodes::LOGICAL_ERROR);
}


AggregateFunctionPtr AggregateFunctionFactory::get(const String & name, const DataTypes & argument_types, int recursion_level) const
{
<<<<<<< HEAD
	bool has_nullable_types = false;
	for (const auto & arg_type : argument_types)
	{
		if (arg_type.get()->isNullable())
		{
			has_nullable_types = true;
			break;
		}
	}

	if (has_nullable_types)
	{
		DataTypes new_argument_types;
		new_argument_types.reserve(argument_types.size());

		for (const auto & arg_type : argument_types)
		{
			if (arg_type.get()->isNullable())
			{
				const DataTypeNullable & actual_type = static_cast<const DataTypeNullable &>(*arg_type.get());
				const DataTypePtr & nested_type = actual_type.getNestedType();
				new_argument_types.push_back(nested_type);
			}
			else
				new_argument_types.push_back(arg_type);
		}

		AggregateFunctionPtr function = getImpl(name, new_argument_types, recursion_level);
		return createAggregateFunctionNull(function);
	}
	else
		return getImpl(name, argument_types, recursion_level);
}


AggregateFunctionPtr AggregateFunctionFactory::getImpl(const String & name, const DataTypes & argument_types, int recursion_level) const
{
	auto it = aggregate_functions.find(name);
	if (it != aggregate_functions.end())
=======
>>>>>>> 402f09c3
	{
		auto it = aggregate_functions.find(name);
		if (it != aggregate_functions.end())
			return it->second(name, argument_types);
	}

	if (recursion_level == 0)
	{
		auto it = case_insensitive_aggregate_functions.find(Poco::toLower(name));
		if (it != case_insensitive_aggregate_functions.end())
			return it->second(name, argument_types);
	}

	if ((recursion_level == 0) && endsWith(name, "State"))
	{
		/// Для агрегатных функций вида aggState, где agg - имя другой агрегатной функции.
		AggregateFunctionPtr nested = get(trimRight(name, "State"), argument_types, recursion_level + 1);
		return createAggregateFunctionState(nested);
	}

	if ((recursion_level <= 1) && endsWith(name, "Merge"))
	{
		/// Для агрегатных функций вида aggMerge, где agg - имя другой агрегатной функции.
		if (argument_types.size() != 1)
			throw Exception("Incorrect number of arguments for aggregate function " + name, ErrorCodes::NUMBER_OF_ARGUMENTS_DOESNT_MATCH);
		const DataTypeAggregateFunction * function = typeid_cast<const DataTypeAggregateFunction *>(&*argument_types[0]);
		if (!function)
			throw Exception("Illegal type " + argument_types[0]->getName() + " of argument for aggregate function " + name,
				ErrorCodes::ILLEGAL_TYPE_OF_ARGUMENT);

		AggregateFunctionPtr nested = get(trimRight(name, "Merge"), function->getArgumentsDataTypes(), recursion_level + 1);

		if (nested->getName() != function->getFunctionName())
			throw Exception("Illegal type " + argument_types[0]->getName() + " of argument for aggregate function " + name,
				ErrorCodes::ILLEGAL_TYPE_OF_ARGUMENT);

		return createAggregateFunctionMerge(nested);
	}

	if ((recursion_level <= 2) && endsWith(name, "If"))
	{
		if (argument_types.empty())
			throw Exception{
				"Incorrect number of arguments for aggregate function " + name,
				ErrorCodes::NUMBER_OF_ARGUMENTS_DOESNT_MATCH
			};

		/// Для агрегатных функций вида aggIf, где agg - имя другой агрегатной функции.
		DataTypes nested_dt = argument_types;
		nested_dt.pop_back();
		AggregateFunctionPtr nested = get(trimRight(name, "If"), nested_dt, recursion_level + 1);
		return createAggregateFunctionIf(nested);
	}

	if ((recursion_level <= 3) && endsWith(name, "Array"))
	{
		/// Для агрегатных функций вида aggArray, где agg - имя другой агрегатной функции.
		size_t num_agruments = argument_types.size();

		DataTypes nested_arguments;
		for (size_t i = 0; i < num_agruments; ++i)
		{
			if (const DataTypeArray * array = typeid_cast<const DataTypeArray *>(&*argument_types[i]))
				nested_arguments.push_back(array->getNestedType());
			else
				throw Exception("Illegal type " + argument_types[i]->getName() + " of argument #" + toString(i + 1) +
					" for aggregate function " + name + ". Must be array.", ErrorCodes::ILLEGAL_TYPE_OF_ARGUMENT);
		}
		/// + 3, чтобы ни один другой модификатор не мог идти перед Array
		AggregateFunctionPtr nested = get(trimRight(name, "Array"), nested_arguments, recursion_level + 3);
		return createAggregateFunctionArray(nested);
	}

	throw Exception("Unknown aggregate function " + name, ErrorCodes::UNKNOWN_AGGREGATE_FUNCTION);
}


AggregateFunctionPtr AggregateFunctionFactory::tryGet(const String & name, const DataTypes & argument_types) const
{
	return isAggregateFunctionName(name)
		? get(name, argument_types)
		: nullptr;
}


bool AggregateFunctionFactory::isAggregateFunctionName(const String & name, int recursion_level) const
{
	if (aggregate_functions.count(name))
		return true;

	if (recursion_level == 0 && case_insensitive_aggregate_functions.count(Poco::toLower(name)))
		return true;

	/// Для агрегатных функций вида aggState, где agg - имя другой агрегатной функции.
	if ((recursion_level <= 0) && endsWith(name, "State"))
		return isAggregateFunctionName(trimRight(name, "State"), recursion_level + 1);

	/// Для агрегатных функций вида aggMerge, где agg - имя другой агрегатной функции.
	if ((recursion_level <= 1) && endsWith(name, "Merge"))
		return isAggregateFunctionName(trimRight(name, "Merge"), recursion_level + 1);

	/// Для агрегатных функций вида aggIf, где agg - имя другой агрегатной функции.
	if ((recursion_level <= 2) && endsWith(name, "If"))
		return isAggregateFunctionName(trimRight(name, "If"), recursion_level + 1);

	/// Для агрегатных функций вида aggArray, где agg - имя другой агрегатной функции.
	if ((recursion_level <= 3) && endsWith(name, "Array"))
	{
		/// + 3, чтобы ни один другой модификатор не мог идти перед Array
		return isAggregateFunctionName(trimRight(name, "Array"), recursion_level + 3);
	}

	return false;
}

}<|MERGE_RESOLUTION|>--- conflicted
+++ resolved
@@ -3,12 +3,9 @@
 #include <DB/IO/WriteHelpers.h>
 #include <DB/DataTypes/DataTypeAggregateFunction.h>
 #include <DB/DataTypes/DataTypeArray.h>
-<<<<<<< HEAD
 #include <DB/DataTypes/DataTypeNullable.h>
-=======
 #include <DB/Common/StringUtils.h>
 #include <Poco/String.h>
->>>>>>> 402f09c3
 
 
 namespace DB
@@ -99,7 +96,6 @@
 
 AggregateFunctionPtr AggregateFunctionFactory::get(const String & name, const DataTypes & argument_types, int recursion_level) const
 {
-<<<<<<< HEAD
 	bool has_nullable_types = false;
 	for (const auto & arg_type : argument_types)
 	{
@@ -139,8 +135,6 @@
 {
 	auto it = aggregate_functions.find(name);
 	if (it != aggregate_functions.end())
-=======
->>>>>>> 402f09c3
 	{
 		auto it = aggregate_functions.find(name);
 		if (it != aggregate_functions.end())
