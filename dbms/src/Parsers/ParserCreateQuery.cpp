/* Some modifications Copyright (c) 2018 BlackBerry Limited

Licensed under the Apache License, Version 2.0 (the "License");
you may not use this file except in compliance with the License.
You may obtain a copy of the License at
http://www.apache.org/licenses/LICENSE-2.0
Unless required by applicable law or agreed to in writing, software
distributed under the License is distributed on an "AS IS" BASIS,
WITHOUT WARRANTIES OR CONDITIONS OF ANY KIND, either express or implied.
See the License for the specific language governing permissions and
limitations under the License. */
#include <Parsers/ASTFunction.h>
#include <Parsers/ASTIdentifier.h>
#include <Parsers/ASTExpressionList.h>
#include <Parsers/ASTCreateQuery.h>
#include <Parsers/ExpressionListParsers.h>
#include <Parsers/ParserCreateQuery.h>
#include <Parsers/ParserSelectWithUnionQuery.h>
#include <Parsers/ParserSetQuery.h>


namespace DB
{

bool ParserNestedTable::parseImpl(Pos & pos, ASTPtr & node, Expected & expected)
{
    ParserToken open(TokenType::OpeningRoundBracket);
    ParserToken close(TokenType::ClosingRoundBracket);
    ParserIdentifier name_p;
    ParserNameTypePairList columns_p;

    ASTPtr name;
    ASTPtr columns;

    /// For now `name == 'Nested'`, probably alternative nested data structures will appear
    if (!name_p.parse(pos, name, expected))
        return false;

    if (!open.ignore(pos))
        return false;

    if (!columns_p.parse(pos, columns, expected))
        return false;

    if (!close.ignore(pos))
        return false;

    auto func = std::make_shared<ASTFunction>();
    func->name = typeid_cast<ASTIdentifier &>(*name).name;
    func->arguments = columns;
    func->children.push_back(columns);
    node = func;

    return true;
}


bool ParserIdentifierWithParameters::parseImpl(Pos & pos, ASTPtr & node, Expected & expected)
{
    ParserFunction function_or_array;
    if (function_or_array.parse(pos, node, expected))
        return true;

    ParserNestedTable nested;
    if (nested.parse(pos, node, expected))
        return true;

    return false;
}


bool ParserIdentifierWithOptionalParameters::parseImpl(Pos & pos, ASTPtr & node, Expected & expected)
{
    ParserIdentifier non_parametric;
    ParserIdentifierWithParameters parametric;

    if (parametric.parse(pos, node, expected))
        return true;

    ASTPtr ident;
    if (non_parametric.parse(pos, ident, expected))
    {
        auto func = std::make_shared<ASTFunction>();
        func->name = typeid_cast<ASTIdentifier &>(*ident).name;
        node = func;
        return true;
    }

    return false;
}

<<<<<<< HEAD
=======

bool ParserTypeInCastExpression::parseImpl(Pos & pos, ASTPtr & node, Expected & expected)
{
    if (ParserIdentifierWithOptionalParameters::parseImpl(pos, node, expected))
    {
        const auto & id_with_params = typeid_cast<const ASTFunction &>(*node);
        node = std::make_shared<ASTIdentifier>(id_with_params.range, String{ id_with_params.range.first, id_with_params.range.second });
        return true;
    }

    return false;
}


>>>>>>> 8c1b11e1
bool ParserNameTypePairList::parseImpl(Pos & pos, ASTPtr & node, Expected & expected)
{
    return ParserList(std::make_unique<ParserNameTypePair>(), std::make_unique<ParserToken>(TokenType::Comma), false)
        .parse(pos, node, expected);
}


bool ParserColumnDeclarationList::parseImpl(Pos & pos, ASTPtr & node, Expected & expected)
{
    return ParserList(std::make_unique<ParserColumnDeclaration>(), std::make_unique<ParserToken>(TokenType::Comma), false)
        .parse(pos, node, expected);
}


bool ParserNameList::parseImpl(Pos & pos, ASTPtr & node, Expected & expected)
{
    return ParserList(std::make_unique<ParserCompoundIdentifier>(), std::make_unique<ParserToken>(TokenType::Comma), false)
        .parse(pos, node, expected);
}


bool ParserStorage::parseImpl(Pos & pos, ASTPtr & node, Expected & expected)
{
    ParserKeyword s_engine("ENGINE");
    ParserToken s_eq(TokenType::Equals);
    ParserKeyword s_partition_by("PARTITION BY");
    ParserKeyword s_order_by("ORDER BY");
    ParserKeyword s_sample_by("SAMPLE BY");
    ParserKeyword s_settings("SETTINGS");

    ParserIdentifierWithOptionalParameters ident_with_optional_params_p;
    ParserExpression expression_p;
    ParserSetQuery settings_p(/* parse_only_internals_ = */ true);

    ASTPtr engine;
    ASTPtr partition_by;
    ASTPtr order_by;
    ASTPtr sample_by;
    ASTPtr settings;

    if (!s_engine.ignore(pos, expected))
        return false;

    s_eq.ignore(pos, expected);

    if (!ident_with_optional_params_p.parse(pos, engine, expected))
        return false;

    while (true)
    {
        if (!partition_by && s_partition_by.ignore(pos, expected))
        {
            if (expression_p.parse(pos, partition_by, expected))
                continue;
            else
                return false;
        }

        if (!order_by && s_order_by.ignore(pos, expected))
        {
            if (expression_p.parse(pos, order_by, expected))
                continue;
            else
                return false;
        }

        if (!sample_by && s_sample_by.ignore(pos, expected))
        {
            if (expression_p.parse(pos, sample_by, expected))
                continue;
            else
                return false;
        }

        if (s_settings.ignore(pos, expected))
        {
            if (!settings_p.parse(pos, settings, expected))
                return false;
        }

        break;
    }

    auto storage = std::make_shared<ASTStorage>();
    storage->set(storage->engine, engine);
    storage->set(storage->partition_by, partition_by);
    storage->set(storage->order_by, order_by);
    storage->set(storage->sample_by, sample_by);
    storage->set(storage->settings, settings);

    node = storage;
    return true;
}


bool ParserCreateQuery::parseImpl(Pos & pos, ASTPtr & node, Expected & expected)
{
    ParserKeyword s_create("CREATE");
    ParserKeyword s_temporary("TEMPORARY");
    ParserKeyword s_attach("ATTACH");
    ParserKeyword s_table("TABLE");
    ParserKeyword s_database("DATABASE");
    ParserKeyword s_if_not_exists("IF NOT EXISTS");
    ParserKeyword s_as("AS");
    ParserKeyword s_view("VIEW");
    ParserKeyword s_with("WITH");
    ParserKeyword s_materialized("MATERIALIZED");
    ParserKeyword s_live("LIVE");
    ParserKeyword s_channel("CHANNEL");
    ParserKeyword s_populate("POPULATE");
    ParserToken s_dot(TokenType::Dot);
    ParserToken s_lparen(TokenType::OpeningRoundBracket);
    ParserToken s_rparen(TokenType::ClosingRoundBracket);
    ParserStorage storage_p;
    ParserIdentifier name_p;
    ParserColumnDeclarationList columns_p;
<<<<<<< HEAD
    ParserSelectWithUnionQuery select_p;
=======
    ParserSelectQuery select_p;
    ParserNameList names_p;
>>>>>>> 8c1b11e1

    ASTPtr database;
    ASTPtr table;
    ASTPtr columns;
    ASTPtr to_database;
    ASTPtr to_table;
    ASTPtr storage;
    ASTPtr as_database;
    ASTPtr as_table;
    ASTPtr select;
    ASTPtr tables;

    String cluster_str;
    bool attach = false;
    bool if_not_exists = false;
    bool is_view = false;
    bool is_materialized_view = false;
    bool is_live_view = false;
    bool is_live_channel = false;
    bool is_populate = false;
    bool is_temporary = false;

    if (!s_create.ignore(pos, expected))
    {
        if (s_attach.ignore(pos, expected))
            attach = true;
        else
            return false;
    }

    if (s_temporary.ignore(pos, expected))
    {
        is_temporary = true;
    }

    if (s_table.ignore(pos, expected))
    {
        if (s_if_not_exists.ignore(pos, expected))
            if_not_exists = true;

        if (!name_p.parse(pos, table, expected))
            return false;

        if (s_dot.ignore(pos, expected))
        {
            database = table;
            if (!name_p.parse(pos, table, expected))
                return false;
        }

        if (ParserKeyword{"ON"}.ignore(pos, expected))
        {
            if (!ASTQueryWithOnCluster::parse(pos, cluster_str, expected))
                return false;
        }

        // Shortcut for ATTACH a previously detached table
        if (attach && (!pos.isValid() || pos.get().type == TokenType::Semicolon))
        {
            auto query = std::make_shared<ASTCreateQuery>();
            node = query;

            query->attach = attach;
            query->if_not_exists = if_not_exists;
            query->cluster = cluster_str;

            if (database)
                query->database = typeid_cast<ASTIdentifier &>(*database).name;
            if (table)
                query->table = typeid_cast<ASTIdentifier &>(*table).name;

            return true;
        }

        /// List of columns.
        if (s_lparen.ignore(pos, expected))
        {
            if (!columns_p.parse(pos, columns, expected))
                return false;

            if (!s_rparen.ignore(pos, expected))
                return false;

            if (!storage_p.parse(pos, storage, expected) && !is_temporary)
                return false;
        }
        else
        {
            storage_p.parse(pos, storage, expected);

            if (!s_as.ignore(pos, expected))
                return false;

            if (!select_p.parse(pos, select, expected)) /// AS SELECT ...
            {
                /// AS [db.]table
                if (!name_p.parse(pos, as_table, expected))
                    return false;

                if (s_dot.ignore(pos, expected))
                {
                    as_database = as_table;
                    if (!name_p.parse(pos, as_table, expected))
                        return false;
                }

                /// Optional - ENGINE can be specified.
                storage_p.parse(pos, storage, expected);
            }
        }
    }
    else if (s_live.ignore(pos, expected))
    {
        if (s_channel.ignore(pos, expected))
           is_live_channel = true;
        else if (s_view.ignore(pos, expected))
           is_live_view = true;
        else
           return false;

        if (s_if_not_exists.ignore(pos, expected))
           if_not_exists = true;

        if (!name_p.parse(pos, table, expected))
            return false;

        if (s_dot.ignore(pos, expected))
        {
            database = table;
            if (!name_p.parse(pos, table, expected))
                return false;
        }

        if (ParserKeyword{"ON"}.ignore(pos, expected))
        {
            if (!ASTQueryWithOnCluster::parse(pos, cluster_str, expected))
                return false;
        }

        if (!is_live_channel)
        {
            // TO [db.]table
            if (ParserKeyword{"TO"}.ignore(pos, expected))
            {
                if (!name_p.parse(pos, to_table, expected))
                    return false;

                if (s_dot.ignore(pos, expected))
                {
                    to_database = to_table;
                    if (!name_p.parse(pos, to_table, expected))
                        return false;
                }
            }
        }

        /// Optional - a list of columns can be specified. It must fully comply with SELECT.
        if (s_lparen.ignore(pos, expected))
        {
            if (!columns_p.parse(pos, columns, expected))
                return false;

            if (!s_rparen.ignore(pos, expected))
                return false;
        }

        if (is_live_channel)
        {
            if (s_with.ignore(pos, expected))
            {
                if (!names_p.parse(pos, tables, expected))
                    return false;
            }
        }
        else
        {
            /// AS SELECT ...
            if (!s_as.ignore(pos, expected))
                return false;

            ParserSelectQuery select_p;
            if (!select_p.parse(pos, select, expected))
                return false;
        }
    }
    else if (is_temporary)
        return false;
    else if (s_database.ignore(pos, expected))
    {
        if (s_if_not_exists.ignore(pos, expected))
            if_not_exists = true;

        if (!name_p.parse(pos, database, expected))
            return false;

        if (ParserKeyword{"ON"}.ignore(pos, expected))
        {
            if (!ASTQueryWithOnCluster::parse(pos, cluster_str, expected))
                return false;
        }

        storage_p.parse(pos, storage, expected);
    }
    else
    {
        /// VIEW or MATERIALIZED VIEW
        if (s_materialized.ignore(pos, expected))
            is_materialized_view = true;
        else
            is_view = true;

        if (!s_view.ignore(pos, expected))
            return false;

        if (s_if_not_exists.ignore(pos, expected))
            if_not_exists = true;

        if (!name_p.parse(pos, table, expected))
            return false;

        if (s_dot.ignore(pos, expected))
        {
            database = table;
            if (!name_p.parse(pos, table, expected))
                return false;
        }

        if (ParserKeyword{"ON"}.ignore(pos, expected))
        {
            if (!ASTQueryWithOnCluster::parse(pos, cluster_str, expected))
                return false;
        }

        /// Optional - a list of columns can be specified. It must fully comply with SELECT.
        if (s_lparen.ignore(pos, expected))
        {
            if (!columns_p.parse(pos, columns, expected))
                return false;

            if (!s_rparen.ignore(pos, expected))
                return false;
        }


        if (is_materialized_view && !to_table)
        {
            /// Internal ENGINE for MATERIALIZED VIEW must be specified.
            if (!storage_p.parse(pos, storage, expected))
                return false;

            if (s_populate.ignore(pos, expected))
                is_populate = true;
        }

        /// AS SELECT ...
        if (!s_as.ignore(pos, expected))
            return false;

        if (!select_p.parse(pos, select, expected))
            return false;
    }

    auto query = std::make_shared<ASTCreateQuery>();
    node = query;

    query->attach = attach;
    query->if_not_exists = if_not_exists;
    query->is_view = is_view;
    query->is_materialized_view = is_materialized_view;
    query->is_live_view = is_live_view;
    query->is_live_channel = is_live_channel;
    query->is_populate = is_populate;
    query->is_temporary = is_temporary;

    if (database)
        query->database = typeid_cast<ASTIdentifier &>(*database).name;
    if (table)
        query->table = typeid_cast<ASTIdentifier &>(*table).name;
    query->cluster = cluster_str;

    if (to_database)
        query->to_database = typeid_cast<ASTIdentifier &>(*to_database).name;
    if (to_table)
        query->to_table = typeid_cast<ASTIdentifier &>(*to_table).name;

    query->set(query->columns, columns);
    query->set(query->storage, storage);
    query->set(query->tables, tables);

    if (as_database)
        query->as_database = typeid_cast<ASTIdentifier &>(*as_database).name;
    if (as_table)
        query->as_table = typeid_cast<ASTIdentifier &>(*as_table).name;

    query->set(query->select, select);

    return true;
}


}<|MERGE_RESOLUTION|>--- conflicted
+++ resolved
@@ -89,23 +89,7 @@
     return false;
 }
 
-<<<<<<< HEAD
-=======
-
-bool ParserTypeInCastExpression::parseImpl(Pos & pos, ASTPtr & node, Expected & expected)
-{
-    if (ParserIdentifierWithOptionalParameters::parseImpl(pos, node, expected))
-    {
-        const auto & id_with_params = typeid_cast<const ASTFunction &>(*node);
-        node = std::make_shared<ASTIdentifier>(id_with_params.range, String{ id_with_params.range.first, id_with_params.range.second });
-        return true;
-    }
-
-    return false;
-}
-
-
->>>>>>> 8c1b11e1
+
 bool ParserNameTypePairList::parseImpl(Pos & pos, ASTPtr & node, Expected & expected)
 {
     return ParserList(std::make_unique<ParserNameTypePair>(), std::make_unique<ParserToken>(TokenType::Comma), false)
@@ -222,12 +206,8 @@
     ParserStorage storage_p;
     ParserIdentifier name_p;
     ParserColumnDeclarationList columns_p;
-<<<<<<< HEAD
     ParserSelectWithUnionQuery select_p;
-=======
-    ParserSelectQuery select_p;
     ParserNameList names_p;
->>>>>>> 8c1b11e1
 
     ASTPtr database;
     ASTPtr table;
