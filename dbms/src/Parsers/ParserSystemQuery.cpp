--- conflicted
+++ resolved
@@ -44,21 +44,17 @@
     switch (res->type)
     {
         case Type::RELOAD_DICTIONARY:
-<<<<<<< HEAD
+        {
             if (ParserKeyword{"ON"}.ignore(pos, expected))
             {
                 if (!ASTQueryWithOnCluster::parse(pos, cluster_str, expected))
                     return false;
             }
             res->cluster = cluster_str;
-            if (!parseIdentifierOrStringLiteral(pos, expected, res->target_dictionary))
-=======
-        {
             ASTPtr ast;
             if (ParserStringLiteral{}.parse(pos, ast, expected))
                 res->target_dictionary = ast->as<ASTLiteral &>().value.safeGet<String>();
             else if (!parseDatabaseAndTableName(pos, expected, res->target_database, res->target_dictionary))
->>>>>>> 8711f98c
                 return false;
             break;
         }
