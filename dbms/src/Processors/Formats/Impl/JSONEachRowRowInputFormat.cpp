--- conflicted
+++ resolved
@@ -216,21 +216,8 @@
 
 bool JSONEachRowRowInputFormat::readRow(MutableColumns & columns, RowReadExtension & ext)
 {
-<<<<<<< HEAD
-    /// Set flag data_in_square_brackets if data starts with '['.
-    if (parsing_stage == ParsingStage::START)
-    {
-        parsing_stage = ParsingStage::PROCESS;
-
-        skipWhitespaceIfAny(in);
-        if (checkChar('[', in))
-            data_in_square_brackets = true;
-    }
-
-=======
     if (!allow_new_rows)
         return false;
->>>>>>> eb2ff926
     skipWhitespaceIfAny(in);
 
     /// We consume , or \n before scanning a new row, instead scanning to next row at the end.
@@ -239,25 +226,6 @@
     /// then seeking to next ;, or \n would trigger reading of an extra row at the end.
 
     /// Semicolon is added for convenience as it could be used at end of INSERT query.
-<<<<<<< HEAD
-    if (!in.eof() && (*in.position() == ',' || *in.position() == ';'))
-        ++in.position();
-
-    /// Finish reading rows if data is in square brackets and ']' received.
-    skipWhitespaceIfAny(in);
-
-    if (data_in_square_brackets && checkChar(']', in))
-    {
-        data_in_square_brackets = false;
-        parsing_stage = ParsingStage::FINISH;
-        return false;
-    }
-
-    if (in.eof() || parsing_stage == ParsingStage::FINISH)
-    {
-        if (data_in_square_brackets)
-            throw Exception("Unexpected end of data: received end of stream instead of ']'.", ErrorCodes::INCORRECT_DATA);
-=======
     bool is_first_row = getCurrentUnitNumber() == 0 && getTotalRows() == 1;
     if (!in.eof())
     {
@@ -278,7 +246,6 @@
 
     skipWhitespaceIfAny(in);
     if (in.eof())
->>>>>>> eb2ff926
         return false;
 
     size_t num_columns = columns.size();
