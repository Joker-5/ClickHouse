# Settings {#settings}

## distributed_product_mode {#distributed-product-mode}

Changes the behaviour of [distributed subqueries](../../sql-reference/operators/in.md).

ClickHouse applies this setting when the query contains the product of distributed tables, i.e. when the query for a distributed table contains a non-GLOBAL subquery for the distributed table.

Restrictions:

-   Only applied for IN and JOIN subqueries.
-   Only if the FROM section uses a distributed table containing more than one shard.
-   If the subquery concerns a distributed table containing more than one shard.
-   Not used for a table-valued [remote](../../sql-reference/table-functions/remote.md) function.

Possible values:

-   `deny` — Default value. Prohibits using these types of subqueries (returns the “Double-distributed in/JOIN subqueries is denied” exception).
-   `local` — Replaces the database and table in the subquery with local ones for the destination server (shard), leaving the normal `IN`/`JOIN.`
-   `global` — Replaces the `IN`/`JOIN` query with `GLOBAL IN`/`GLOBAL JOIN.`
-   `allow` — Allows the use of these types of subqueries.

## enable_optimize_predicate_expression {#enable-optimize-predicate-expression}

Turns on predicate pushdown in `SELECT` queries.

Predicate pushdown may significantly reduce network traffic for distributed queries.

Possible values:

-   0 — Disabled.
-   1 — Enabled.

Default value: 1.

Usage

Consider the following queries:

1.  `SELECT count() FROM test_table WHERE date = '2018-10-10'`
2.  `SELECT count() FROM (SELECT * FROM test_table) WHERE date = '2018-10-10'`

If `enable_optimize_predicate_expression = 1`, then the execution time of these queries is equal because ClickHouse applies `WHERE` to the subquery when processing it.

If `enable_optimize_predicate_expression = 0`, then the execution time of the second query is much longer because the `WHERE` clause applies to all the data after the subquery finishes.

## fallback_to_stale_replicas_for_distributed_queries {#settings-fallback_to_stale_replicas_for_distributed_queries}

Forces a query to an out-of-date replica if updated data is not available. See [Replication](../../engines/table-engines/mergetree-family/replication.md).

ClickHouse selects the most relevant from the outdated replicas of the table.

Used when performing `SELECT` from a distributed table that points to replicated tables.

By default, 1 (enabled).

## force_index_by_date {#settings-force_index_by_date}

Disables query execution if the index can’t be used by date.

Works with tables in the MergeTree family.

If `force_index_by_date=1`, ClickHouse checks whether the query has a date key condition that can be used for restricting data ranges. If there is no suitable condition, it throws an exception. However, it does not check whether the condition reduces the amount of data to read. For example, the condition `Date != ' 2000-01-01 '` is acceptable even when it matches all the data in the table (i.e., running the query requires a full scan). For more information about ranges of data in MergeTree tables, see [MergeTree](../../engines/table-engines/mergetree-family/mergetree.md).

## force_primary_key {#force-primary-key}

Disables query execution if indexing by the primary key is not possible.

Works with tables in the MergeTree family.

If `force_primary_key=1`, ClickHouse checks to see if the query has a primary key condition that can be used for restricting data ranges. If there is no suitable condition, it throws an exception. However, it does not check whether the condition reduces the amount of data to read. For more information about data ranges in MergeTree tables, see [MergeTree](../../engines/table-engines/mergetree-family/mergetree.md).

## force_data_skipping_indices {#settings-force_data_skipping_indices}

Disables query execution if passed data skipping indices wasn't used.

Consider the following example:

```sql
CREATE TABLE data
(
    key Int,
    d1 Int,
    d1_null Nullable(Int),
    INDEX d1_idx d1 TYPE minmax GRANULARITY 1,
    INDEX d1_null_idx assumeNotNull(d1_null) TYPE minmax GRANULARITY 1
)
Engine=MergeTree()
ORDER BY key;

SELECT * FROM data_01515;
SELECT * FROM data_01515 SETTINGS force_data_skipping_indices=''; -- query will produce CANNOT_PARSE_TEXT error.
SELECT * FROM data_01515 SETTINGS force_data_skipping_indices='d1_idx'; -- query will produce INDEX_NOT_USED error.
SELECT * FROM data_01515 WHERE d1 = 0 SETTINGS force_data_skipping_indices='d1_idx'; -- Ok.
SELECT * FROM data_01515 WHERE d1 = 0 SETTINGS force_data_skipping_indices='`d1_idx`'; -- Ok (example of full featured parser).
SELECT * FROM data_01515 WHERE d1 = 0 SETTINGS force_data_skipping_indices='`d1_idx`, d1_null_idx'; -- query will produce INDEX_NOT_USED error, since d1_null_idx is not used.
SELECT * FROM data_01515 WHERE d1 = 0 AND assumeNotNull(d1_null) = 0 SETTINGS force_data_skipping_indices='`d1_idx`, d1_null_idx'; -- Ok.
```

Works with tables in the MergeTree family.

## format_schema {#format-schema}

This parameter is useful when you are using formats that require a schema definition, such as [Cap’n Proto](https://capnproto.org/) or [Protobuf](https://developers.google.com/protocol-buffers/). The value depends on the format.

## fsync_metadata {#fsync-metadata}

Enables or disables [fsync](http://pubs.opengroup.org/onlinepubs/9699919799/functions/fsync.html) when writing `.sql` files. Enabled by default.

It makes sense to disable it if the server has millions of tiny tables that are constantly being created and destroyed.

## enable_http_compression {#settings-enable_http_compression}

Enables or disables data compression in the response to an HTTP request.

For more information, read the [HTTP interface description](../../interfaces/http.md).

Possible values:

-   0 — Disabled.
-   1 — Enabled.

Default value: 0.

## http_zlib_compression_level {#settings-http_zlib_compression_level}

Sets the level of data compression in the response to an HTTP request if [enable_http_compression = 1](#settings-enable_http_compression).

Possible values: Numbers from 1 to 9.

Default value: 3.

## http_native_compression_disable_checksumming_on_decompress {#settings-http_native_compression_disable_checksumming_on_decompress}

Enables or disables checksum verification when decompressing the HTTP POST data from the client. Used only for ClickHouse native compression format (not used with `gzip` or `deflate`).

For more information, read the [HTTP interface description](../../interfaces/http.md).

Possible values:

-   0 — Disabled.
-   1 — Enabled.

Default value: 0.

## send_progress_in_http_headers {#settings-send_progress_in_http_headers}

Enables or disables `X-ClickHouse-Progress` HTTP response headers in `clickhouse-server` responses.

For more information, read the [HTTP interface description](../../interfaces/http.md).

Possible values:

-   0 — Disabled.
-   1 — Enabled.

Default value: 0.

## max_http_get_redirects {#setting-max_http_get_redirects}

Limits the maximum number of HTTP GET redirect hops for [URL](../../engines/table-engines/special/url.md)-engine tables. The setting applies to both types of tables: those created by the [CREATE TABLE](../../sql-reference/statements/create/table.md) query and by the [url](../../sql-reference/table-functions/url.md) table function.

Possible values:

-   Any positive integer number of hops.
-   0 — No hops allowed.

Default value: 0.

## input_format_allow_errors_num {#settings-input_format_allow_errors_num}

Sets the maximum number of acceptable errors when reading from text formats (CSV, TSV, etc.).

The default value is 0.

Always pair it with `input_format_allow_errors_ratio`.

If an error occurred while reading rows but the error counter is still less than `input_format_allow_errors_num`, ClickHouse ignores the row and moves on to the next one.

If both `input_format_allow_errors_num` and `input_format_allow_errors_ratio` are exceeded, ClickHouse throws an exception.

## input_format_allow_errors_ratio {#settings-input_format_allow_errors_ratio}

Sets the maximum percentage of errors allowed when reading from text formats (CSV, TSV, etc.).
The percentage of errors is set as a floating-point number between 0 and 1.

The default value is 0.

Always pair it with `input_format_allow_errors_num`.

If an error occurred while reading rows but the error counter is still less than `input_format_allow_errors_ratio`, ClickHouse ignores the row and moves on to the next one.

If both `input_format_allow_errors_num` and `input_format_allow_errors_ratio` are exceeded, ClickHouse throws an exception.

## input_format_values_interpret_expressions {#settings-input_format_values_interpret_expressions}

Enables or disables the full SQL parser if the fast stream parser can’t parse the data. This setting is used only for the [Values](../../interfaces/formats.md#data-format-values) format at the data insertion. For more information about syntax parsing, see the [Syntax](../../sql-reference/syntax.md) section.

Possible values:

-   0 — Disabled.

    In this case, you must provide formatted data. See the [Formats](../../interfaces/formats.md) section.

-   1 — Enabled.

    In this case, you can use an SQL expression as a value, but data insertion is much slower this way. If you insert only formatted data, then ClickHouse behaves as if the setting value is 0.

Default value: 1.

Example of Use

Insert the [DateTime](../../sql-reference/data-types/datetime.md) type value with the different settings.

``` sql
SET input_format_values_interpret_expressions = 0;
INSERT INTO datetime_t VALUES (now())
```

``` text
Exception on client:
Code: 27. DB::Exception: Cannot parse input: expected ) before: now()): (at row 1)
```

``` sql
SET input_format_values_interpret_expressions = 1;
INSERT INTO datetime_t VALUES (now())
```

``` text
Ok.
```

The last query is equivalent to the following:

``` sql
SET input_format_values_interpret_expressions = 0;
INSERT INTO datetime_t SELECT now()
```

``` text
Ok.
```

## input_format_values_deduce_templates_of_expressions {#settings-input_format_values_deduce_templates_of_expressions}

Enables or disables template deduction for SQL expressions in [Values](../../interfaces/formats.md#data-format-values) format. It allows parsing and interpreting expressions in `Values` much faster if expressions in consecutive rows have the same structure. ClickHouse tries to deduce the template of an expression, parse the following rows using this template and evaluate the expression on a batch of successfully parsed rows.

Possible values:

-   0 — Disabled.
-   1 — Enabled.

Default value: 1.

For the following query:

``` sql
INSERT INTO test VALUES (lower('Hello')), (lower('world')), (lower('INSERT')), (upper('Values')), ...
```

-   If `input_format_values_interpret_expressions=1` and `format_values_deduce_templates_of_expressions=0`, expressions are interpreted separately for each row (this is very slow for large number of rows).
-   If `input_format_values_interpret_expressions=0` and `format_values_deduce_templates_of_expressions=1`, expressions in the first, second and third rows are parsed using template `lower(String)` and interpreted together, expression in the forth row is parsed with another template (`upper(String)`).
-   If `input_format_values_interpret_expressions=1` and `format_values_deduce_templates_of_expressions=1`, the same as in previous case, but also allows fallback to interpreting expressions separately if it’s not possible to deduce template.

## input_format_values_accurate_types_of_literals {#settings-input-format-values-accurate-types-of-literals}

This setting is used only when `input_format_values_deduce_templates_of_expressions = 1`. Expressions for some column may have the same structure, but contain numeric literals of different types, e.g.

``` sql
(..., abs(0), ...),             -- UInt64 literal
(..., abs(3.141592654), ...),   -- Float64 literal
(..., abs(-1), ...),            -- Int64 literal
```

Possible values:

-   0 — Disabled.

    In this case, ClickHouse may use a more general type for some literals (e.g., `Float64` or `Int64` instead of `UInt64` for `42`), but it may cause overflow and precision issues.

-   1 — Enabled.

    In this case, ClickHouse checks the actual type of literal and uses an expression template of the corresponding type. In some cases, it may significantly slow down expression evaluation in `Values`.

Default value: 1.

## input_format_defaults_for_omitted_fields {#session_settings-input_format_defaults_for_omitted_fields}

When performing `INSERT` queries, replace omitted input column values with default values of the respective columns. This option only applies to [JSONEachRow](../../interfaces/formats.md#jsoneachrow), [CSV](../../interfaces/formats.md#csv) and [TabSeparated](../../interfaces/formats.md#tabseparated) formats.

!!! note "Note"
    When this option is enabled, extended table metadata are sent from server to client. It consumes additional computing resources on the server and can reduce performance.

Possible values:

-   0 — Disabled.
-   1 — Enabled.

Default value: 1.

## input_format_tsv_empty_as_default {#settings-input-format-tsv-empty-as-default}

When enabled, replace empty input fields in TSV with default values. For complex default expressions `input_format_defaults_for_omitted_fields` must be enabled too.

Disabled by default.

## input_format_tsv_enum_as_number {#settings-input_format_tsv_enum_as_number}

Enables or disables parsing enum values as enum ids for TSV input format.

Possible values:

-   0 — Enum values are parsed as values.
-   1 — Enum values are parsed as enum IDs

Default value: 0.

**Example**

Consider the table:

```sql
CREATE TABLE table_with_enum_column_for_tsv_insert (Id Int32,Value Enum('first' = 1, 'second' = 2)) ENGINE=Memory();
```

When the `input_format_tsv_enum_as_number` setting is enabled:

```sql
SET input_format_tsv_enum_as_number = 1;
INSERT INTO table_with_enum_column_for_tsv_insert FORMAT TSV 102	2;
INSERT INTO table_with_enum_column_for_tsv_insert FORMAT TSV 103	1;
SELECT * FROM table_with_enum_column_for_tsv_insert;
```

Result:

```text
┌──Id─┬─Value──┐
│ 102 │ second │
└─────┴────────┘
┌──Id─┬─Value──┐
│ 103 │ first  │
└─────┴────────┘
```

When the `input_format_tsv_enum_as_number` setting is disabled, the `INSERT` query:

```sql
SET input_format_tsv_enum_as_number = 0;
INSERT INTO table_with_enum_column_for_tsv_insert FORMAT TSV 102	2;
```

throws an exception.

## input_format_null_as_default {#settings-input-format-null-as-default}

Enables or disables using default values if input data contain `NULL`, but the data type of the corresponding column in not `Nullable(T)` (for text input formats).

## input_format_skip_unknown_fields {#settings-input-format-skip-unknown-fields}

Enables or disables skipping insertion of extra data.

When writing data, ClickHouse throws an exception if input data contain columns that do not exist in the target table. If skipping is enabled, ClickHouse doesn’t insert extra data and doesn’t throw an exception.

Supported formats:

-   [JSONEachRow](../../interfaces/formats.md#jsoneachrow)
-   [CSVWithNames](../../interfaces/formats.md#csvwithnames)
-   [TabSeparatedWithNames](../../interfaces/formats.md#tabseparatedwithnames)
-   [TSKV](../../interfaces/formats.md#tskv)

Possible values:

-   0 — Disabled.
-   1 — Enabled.

Default value: 0.

## input_format_import_nested_json {#settings-input_format_import_nested_json}

Enables or disables the insertion of JSON data with nested objects.

Supported formats:

-   [JSONEachRow](../../interfaces/formats.md#jsoneachrow)

Possible values:

-   0 — Disabled.
-   1 — Enabled.

Default value: 0.

See also:

-   [Usage of Nested Structures](../../interfaces/formats.md#jsoneachrow-nested) with the `JSONEachRow` format.

## input_format_with_names_use_header {#settings-input-format-with-names-use-header}

Enables or disables checking the column order when inserting data.

To improve insert performance, we recommend disabling this check if you are sure that the column order of the input data is the same as in the target table.

Supported formats:

-   [CSVWithNames](../../interfaces/formats.md#csvwithnames)
-   [TabSeparatedWithNames](../../interfaces/formats.md#tabseparatedwithnames)

Possible values:

-   0 — Disabled.
-   1 — Enabled.

Default value: 1.

## date_time_input_format {#settings-date_time_input_format}

Allows choosing a parser of the text representation of date and time.

The setting doesn’t apply to [date and time functions](../../sql-reference/functions/date-time-functions.md).

Possible values:

-   `'best_effort'` — Enables extended parsing.

    ClickHouse can parse the basic `YYYY-MM-DD HH:MM:SS` format and all [ISO 8601](https://en.wikipedia.org/wiki/ISO_8601) date and time formats. For example, `'2018-06-08T01:02:03.000Z'`.

-   `'basic'` — Use basic parser.

    ClickHouse can parse only the basic `YYYY-MM-DD HH:MM:SS` or `YYYY-MM-DD` format. For example, `2019-08-20 10:18:56` or `2019-08-20`.

Default value: `'basic'`.

See also:

-   [DateTime data type.](../../sql-reference/data-types/datetime.md)
-   [Functions for working with dates and times.](../../sql-reference/functions/date-time-functions.md)

## date_time_output_format {#settings-date_time_output_format}

Allows choosing different output formats of the text representation of date and time.

Possible values:

-   `simple` - Simple output format.

    Clickhouse output date and time `YYYY-MM-DD hh:mm:ss` format. For example, `2019-08-20 10:18:56`. The calculation is performed according to the data type's time zone (if present) or server time zone.

-   `iso` - ISO output format.

    Clickhouse output date and time in [ISO 8601](https://en.wikipedia.org/wiki/ISO_8601) `YYYY-MM-DDThh:mm:ssZ` format. For example, `2019-08-20T10:18:56Z`. Note that output is in UTC (`Z` means UTC).

-   `unix_timestamp` - Unix timestamp output format.

    Clickhouse output date and time in [Unix timestamp](https://en.wikipedia.org/wiki/Unix_time) format. For example `1566285536`.

Default value: `simple`.

See also:

-   [DateTime data type.](../../sql-reference/data-types/datetime.md)
-   [Functions for working with dates and times.](../../sql-reference/functions/date-time-functions.md)

## join_default_strictness {#settings-join_default_strictness}

Sets default strictness for [JOIN clauses](../../sql-reference/statements/select/join.md#select-join).

Possible values:

-   `ALL` — If the right table has several matching rows, ClickHouse creates a [Cartesian product](https://en.wikipedia.org/wiki/Cartesian_product) from matching rows. This is the normal `JOIN` behaviour from standard SQL.
-   `ANY` — If the right table has several matching rows, only the first one found is joined. If the right table has only one matching row, the results of `ANY` and `ALL` are the same.
-   `ASOF` — For joining sequences with an uncertain match.
-   `Empty string` — If `ALL` or `ANY` is not specified in the query, ClickHouse throws an exception.

Default value: `ALL`.

## join_any_take_last_row {#settings-join_any_take_last_row}

Changes behaviour of join operations with `ANY` strictness.

!!! warning "Attention"
    This setting applies only for `JOIN` operations with [Join](../../engines/table-engines/special/join.md) engine tables.

Possible values:

-   0 — If the right table has more than one matching row, only the first one found is joined.
-   1 — If the right table has more than one matching row, only the last one found is joined.

Default value: 0.

See also:

-   [JOIN clause](../../sql-reference/statements/select/join.md#select-join)
-   [Join table engine](../../engines/table-engines/special/join.md)
-   [join_default_strictness](#settings-join_default_strictness)

## join_use_nulls {#join_use_nulls}

Sets the type of [JOIN](../../sql-reference/statements/select/join.md) behaviour. When merging tables, empty cells may appear. ClickHouse fills them differently based on this setting.

Possible values:

-   0 — The empty cells are filled with the default value of the corresponding field type.
-   1 — `JOIN` behaves the same way as in standard SQL. The type of the corresponding field is converted to [Nullable](../../sql-reference/data-types/nullable.md#data_type-nullable), and empty cells are filled with [NULL](../../sql-reference/syntax.md).

Default value: 0.

## partial_merge_join_optimizations {#partial_merge_join_optimizations}

Disables optimizations in partial merge join algorithm for [JOIN](../../sql-reference/statements/select/join.md) queries.

By default, this setting enables improvements that could lead to wrong results. If you see suspicious results in your queries, disable optimizations by this setting. Optimizations can be different in different versions of the ClickHouse server.

Possible values:

-   0 — Optimizations disabled.
-   1 — Optimizations enabled.

Default value: 1.

## partial_merge_join_rows_in_right_blocks {#partial_merge_join_rows_in_right_blocks}

Limits sizes of right-hand join data blocks in partial merge join algorithm for [JOIN](../../sql-reference/statements/select/join.md) queries.

ClickHouse server:

1.  Splits right-hand join data into blocks with up to the specified number of rows.
2.  Indexes each block with its minimum and maximum values.
3.  Unloads prepared blocks to disk if it is possible.

Possible values:

-   Any positive integer. Recommended range of values: \[1000, 100000\].

Default value: 65536.

## join_on_disk_max_files_to_merge {#join_on_disk_max_files_to_merge}

Limits the number of files allowed for parallel sorting in MergeJoin operations when they are executed on disk.

The bigger the value of the setting, the more RAM used and the less disk I/O needed.

Possible values:

-   Any positive integer, starting from 2.

Default value: 64.

## any_join_distinct_right_table_keys {#any_join_distinct_right_table_keys}

Enables legacy ClickHouse server behaviour in `ANY INNER|LEFT JOIN` operations.

!!! note "Warning"
    Use this setting only for backward compatibility if your use cases depend on legacy `JOIN` behaviour.

When the legacy behaviour enabled:

-   Results of `t1 ANY LEFT JOIN t2` and `t2 ANY RIGHT JOIN t1` operations are not equal because ClickHouse uses the logic with many-to-one left-to-right table keys mapping.
-   Results of `ANY INNER JOIN` operations contain all rows from the left table like the `SEMI LEFT JOIN` operations do.

When the legacy behaviour disabled:

-   Results of `t1 ANY LEFT JOIN t2` and `t2 ANY RIGHT JOIN t1` operations are equal because ClickHouse uses the logic which provides one-to-many keys mapping in `ANY RIGHT JOIN` operations.
-   Results of `ANY INNER JOIN` operations contain one row per key from both the left and right tables.

Possible values:

-   0 — Legacy behaviour is disabled.
-   1 — Legacy behaviour is enabled.

Default value: 0.

See also:

-   [JOIN strictness](../../sql-reference/statements/select/join.md#join-settings)

## temporary_files_codec {#temporary_files_codec}

Sets compression codec for temporary files used in sorting and joining operations on disk.

Possible values:

-   LZ4 — [LZ4](https://en.wikipedia.org/wiki/LZ4_(compression_algorithm)) compression is applied.
-   NONE — No compression is applied.

Default value: LZ4.

## max_block_size {#setting-max_block_size}

In ClickHouse, data is processed by blocks (sets of column parts). The internal processing cycles for a single block are efficient enough, but there are noticeable expenditures on each block. The `max_block_size` setting is a recommendation for what size of the block (in a count of rows) to load from tables. The block size shouldn’t be too small, so that the expenditures on each block are still noticeable, but not too large so that the query with LIMIT that is completed after the first block is processed quickly. The goal is to avoid consuming too much memory when extracting a large number of columns in multiple threads and to preserve at least some cache locality.

Default value: 65,536.

Blocks the size of `max_block_size` are not always loaded from the table. If it is obvious that less data needs to be retrieved, a smaller block is processed.

## preferred_block_size_bytes {#preferred-block-size-bytes}

Used for the same purpose as `max_block_size`, but it sets the recommended block size in bytes by adapting it to the number of rows in the block.
However, the block size cannot be more than `max_block_size` rows.
By default: 1,000,000. It only works when reading from MergeTree engines.

## merge_tree_min_rows_for_concurrent_read {#setting-merge-tree-min-rows-for-concurrent-read}

If the number of rows to be read from a file of a [MergeTree](../../engines/table-engines/mergetree-family/mergetree.md) table exceeds `merge_tree_min_rows_for_concurrent_read` then ClickHouse tries to perform a concurrent reading from this file on several threads.

Possible values:

-   Any positive integer.

Default value: 163840.

## merge_tree_min_bytes_for_concurrent_read {#setting-merge-tree-min-bytes-for-concurrent-read}

If the number of bytes to read from one file of a [MergeTree](../../engines/table-engines/mergetree-family/mergetree.md)-engine table exceeds `merge_tree_min_bytes_for_concurrent_read`, then ClickHouse tries to concurrently read from this file in several threads.

Possible value:

-   Any positive integer.

Default value: 251658240.

## merge_tree_min_rows_for_seek {#setting-merge-tree-min-rows-for-seek}

If the distance between two data blocks to be read in one file is less than `merge_tree_min_rows_for_seek` rows, then ClickHouse does not seek through the file but reads the data sequentially.

Possible values:

-   Any positive integer.

Default value: 0.

## merge_tree_min_bytes_for_seek {#setting-merge-tree-min-bytes-for-seek}

If the distance between two data blocks to be read in one file is less than `merge_tree_min_bytes_for_seek` bytes, then ClickHouse sequentially reads a range of file that contains both blocks, thus avoiding extra seek.

Possible values:

-   Any positive integer.

Default value: 0.

## merge_tree_coarse_index_granularity {#setting-merge-tree-coarse-index-granularity}

When searching for data, ClickHouse checks the data marks in the index file. If ClickHouse finds that required keys are in some range, it divides this range into `merge_tree_coarse_index_granularity` subranges and searches the required keys there recursively.

Possible values:

-   Any positive even integer.

Default value: 8.

## merge_tree_max_rows_to_use_cache {#setting-merge-tree-max-rows-to-use-cache}

If ClickHouse should read more than `merge_tree_max_rows_to_use_cache` rows in one query, it doesn’t use the cache of uncompressed blocks.

The cache of uncompressed blocks stores data extracted for queries. ClickHouse uses this cache to speed up responses to repeated small queries. This setting protects the cache from trashing by queries that read a large amount of data. The [uncompressed_cache_size](../../operations/server-configuration-parameters/settings.md#server-settings-uncompressed_cache_size) server setting defines the size of the cache of uncompressed blocks.

Possible values:

-   Any positive integer.

Default value: 128 ✕ 8192.

## merge_tree_max_bytes_to_use_cache {#setting-merge-tree-max-bytes-to-use-cache}

If ClickHouse should read more than `merge_tree_max_bytes_to_use_cache` bytes in one query, it doesn’t use the cache of uncompressed blocks.

The cache of uncompressed blocks stores data extracted for queries. ClickHouse uses this cache to speed up responses to repeated small queries. This setting protects the cache from trashing by queries that read a large amount of data. The [uncompressed_cache_size](../../operations/server-configuration-parameters/settings.md#server-settings-uncompressed_cache_size) server setting defines the size of the cache of uncompressed blocks.

Possible value:

-   Any positive integer.

Default value: 2013265920.

## min_bytes_to_use_direct_io {#settings-min-bytes-to-use-direct-io}

The minimum data volume required for using direct I/O access to the storage disk.

ClickHouse uses this setting when reading data from tables. If the total storage volume of all the data to be read exceeds `min_bytes_to_use_direct_io` bytes, then ClickHouse reads the data from the storage disk with the `O_DIRECT` option.

Possible values:

-   0 — Direct I/O is disabled.
-   Positive integer.

Default value: 0.

## network_compression_method {#network_compression_method}

Sets the method of data compression that is used for communication between servers and between server and [clickhouse-client](../../interfaces/cli.md).

Possible values:

-   `LZ4` — sets LZ4 compression method.
-   `ZSTD` — sets ZSTD compression method.

Default value: `LZ4`.

**See Also**

-   [network_zstd_compression_level](#network_zstd_compression_level)

## network_zstd_compression_level {#network_zstd_compression_level}

Adjusts the level of ZSTD compression. Used only when [network_compression_method](#network_compression_method) is set to `ZSTD`.

Possible values:

-   Positive integer from 1 to 15.

Default value: `1`.

## log_queries {#settings-log-queries}

Setting up query logging.

Queries sent to ClickHouse with this setup are logged according to the rules in the [query_log](../../operations/server-configuration-parameters/settings.md#server_configuration_parameters-query-log) server configuration parameter.

Example:

``` text
log_queries=1
```

## log_queries_min_query_duration_ms {#settings-log-queries-min-query-duration-ms}

If enabled (non-zero), queries faster then the value of this setting will not be logged (you can think about this as a `long_query_time` for [MySQL Slow Query Log](https://dev.mysql.com/doc/refman/5.7/en/slow-query-log.html)), and this basically means that you will not find them in the following tables:

- `system.query_log`
- `system.query_thread_log`

Only the queries with the following type will get to the log:

- `QUERY_FINISH`
- `EXCEPTION_WHILE_PROCESSING`

-   Type: milliseconds
-   Default value: 0 (any query)

## log_queries_min_type {#settings-log-queries-min-type}

`query_log` minimal type to log.

Possible values:
- `QUERY_START` (`=1`)
- `QUERY_FINISH` (`=2`)
- `EXCEPTION_BEFORE_START` (`=3`)
- `EXCEPTION_WHILE_PROCESSING` (`=4`)

Default value: `QUERY_START`.

Can be used to limit which entities will go to `query_log`, say you are interested only in errors, then you can use `EXCEPTION_WHILE_PROCESSING`:

``` text
log_queries_min_type='EXCEPTION_WHILE_PROCESSING'
```

## log_query_threads {#settings-log-query-threads}

Setting up query threads logging.

Queries’ threads runned by ClickHouse with this setup are logged according to the rules in the [query_thread_log](../../operations/server-configuration-parameters/settings.md#server_configuration_parameters-query_thread_log) server configuration parameter.

Example:

``` text
log_query_threads=1
```

## max_insert_block_size {#settings-max_insert_block_size}

The size of blocks (in a count of rows) to form for insertion into a table.
This setting only applies in cases when the server forms the blocks.
For example, for an INSERT via the HTTP interface, the server parses the data format and forms blocks of the specified size.
But when using clickhouse-client, the client parses the data itself, and the ‘max_insert_block_size’ setting on the server doesn’t affect the size of the inserted blocks.
The setting also doesn’t have a purpose when using INSERT SELECT, since data is inserted using the same blocks that are formed after SELECT.

Default value: 1,048,576.

The default is slightly more than `max_block_size`. The reason for this is because certain table engines (`*MergeTree`) form a data part on the disk for each inserted block, which is a fairly large entity. Similarly, `*MergeTree` tables sort data during insertion, and a large enough block size allow sorting more data in RAM.

## min_insert_block_size_rows {#min-insert-block-size-rows}

Sets the minimum number of rows in the block which can be inserted into a table by an `INSERT` query. Smaller-sized blocks are squashed into bigger ones.

Possible values:

-   Positive integer.
-   0 — Squashing disabled.

Default value: 1048576.

## min_insert_block_size_bytes {#min-insert-block-size-bytes}

Sets the minimum number of bytes in the block which can be inserted into a table by an `INSERT` query. Smaller-sized blocks are squashed into bigger ones.

Possible values:

-   Positive integer.
-   0 — Squashing disabled.

Default value: 268435456.

## max_replica_delay_for_distributed_queries {#settings-max_replica_delay_for_distributed_queries}

Disables lagging replicas for distributed queries. See [Replication](../../engines/table-engines/mergetree-family/replication.md).

Sets the time in seconds. If a replica lags more than the set value, this replica is not used.

Default value: 300.

Used when performing `SELECT` from a distributed table that points to replicated tables.

## max_threads {#settings-max_threads}

The maximum number of query processing threads, excluding threads for retrieving data from remote servers (see the ‘max_distributed_connections’ parameter).

This parameter applies to threads that perform the same stages of the query processing pipeline in parallel.
For example, when reading from a table, if it is possible to evaluate expressions with functions, filter with WHERE and pre-aggregate for GROUP BY in parallel using at least ‘max_threads’ number of threads, then ‘max_threads’ are used.

Default value: the number of physical CPU cores.

If less than one SELECT query is normally run on a server at a time, set this parameter to a value slightly less than the actual number of processor cores.

For queries that are completed quickly because of a LIMIT, you can set a lower ‘max_threads’. For example, if the necessary number of entries are located in every block and max_threads = 8, then 8 blocks are retrieved, although it would have been enough to read just one.

The smaller the `max_threads` value, the less memory is consumed.

## max_insert_threads {#settings-max-insert-threads}

The maximum number of threads to execute the `INSERT SELECT` query.

Possible values:

-   0 (or 1) — `INSERT SELECT` no parallel execution.
-   Positive integer. Bigger than 1.

Default value: 0.

Parallel `INSERT SELECT` has effect only if the `SELECT` part is executed in parallel, see [max_threads](#settings-max_threads) setting.
Higher values will lead to higher memory usage.

## max_compress_block_size {#max-compress-block-size}

The maximum size of blocks of uncompressed data before compressing for writing to a table. By default, 1,048,576 (1 MiB). Specifying smaller block size generally leads to slightly reduced compression ratio, the compression and decompression speed increases slightly due to cache locality, and memory consumption is reduced.

!!! note "Warning"
    This is an expert-level setting, and you shouldn't change it if you're just getting started with Clickhouse.

Don’t confuse blocks for compression (a chunk of memory consisting of bytes) with blocks for query processing (a set of rows from a table).

## min_compress_block_size {#min-compress-block-size}

For [MergeTree](../../engines/table-engines/mergetree-family/mergetree.md) tables. In order to reduce latency when processing queries, a block is compressed when writing the next mark if its size is at least `min_compress_block_size`. By default, 65,536.

The actual size of the block, if the uncompressed data is less than `max_compress_block_size`, is no less than this value and no less than the volume of data for one mark.

Let’s look at an example. Assume that `index_granularity` was set to 8192 during table creation.

We are writing a UInt32-type column (4 bytes per value). When writing 8192 rows, the total will be 32 KB of data. Since min_compress_block_size = 65,536, a compressed block will be formed for every two marks.

We are writing a URL column with the String type (average size of 60 bytes per value). When writing 8192 rows, the average will be slightly less than 500 KB of data. Since this is more than 65,536, a compressed block will be formed for each mark. In this case, when reading data from the disk in the range of a single mark, extra data won’t be decompressed.

!!! note "Warning"
    This is an expert-level setting, and you shouldn't change it if you're just getting started with Clickhouse.

## max_query_size {#settings-max_query_size}

The maximum part of a query that can be taken to RAM for parsing with the SQL parser.
The INSERT query also contains data for INSERT that is processed by a separate stream parser (that consumes O(1) RAM), which is not included in this restriction.

Default value: 256 KiB.

## max_parser_depth {#max_parser_depth}

Limits maximum recursion depth in the recursive descent parser. Allows controlling the stack size.

Possible values:

-   Positive integer.
-   0 — Recursion depth is unlimited.

Default value: 1000.

## interactive_delay {#interactive-delay}

The interval in microseconds for checking whether request execution has been cancelled and sending the progress.

Default value: 100,000 (checks for cancelling and sends the progress ten times per second).

## connect_timeout, receive_timeout, send_timeout {#connect-timeout-receive-timeout-send-timeout}

Timeouts in seconds on the socket used for communicating with the client.

Default value: 10, 300, 300.

## cancel_http_readonly_queries_on_client_close {#cancel-http-readonly-queries-on-client-close}

Cancels HTTP read-only queries (e.g. SELECT) when a client closes the connection without waiting for the response.

Default value: 0

## poll_interval {#poll-interval}

Lock in a wait loop for the specified number of seconds.

Default value: 10.

## max_distributed_connections {#max-distributed-connections}

The maximum number of simultaneous connections with remote servers for distributed processing of a single query to a single Distributed table. We recommend setting a value no less than the number of servers in the cluster.

Default value: 1024.

The following parameters are only used when creating Distributed tables (and when launching a server), so there is no reason to change them at runtime.

## distributed_connections_pool_size {#distributed-connections-pool-size}

The maximum number of simultaneous connections with remote servers for distributed processing of all queries to a single Distributed table. We recommend setting a value no less than the number of servers in the cluster.

Default value: 1024.

## connect_timeout_with_failover_ms {#connect-timeout-with-failover-ms}

The timeout in milliseconds for connecting to a remote server for a Distributed table engine, if the ‘shard’ and ‘replica’ sections are used in the cluster definition.
If unsuccessful, several attempts are made to connect to various replicas.

Default value: 50.

## connection_pool_max_wait_ms {#connection-pool-max-wait-ms}

The wait time in milliseconds for a connection when the connection pool is full.

Possible values:

- Positive integer.
- 0 — Infinite timeout.

Default value: 0.

## connections_with_failover_max_tries {#connections-with-failover-max-tries}

The maximum number of connection attempts with each replica for the Distributed table engine.

Default value: 3.

## extremes {#extremes}

Whether to count extreme values (the minimums and maximums in columns of a query result). Accepts 0 or 1. By default, 0 (disabled).
For more information, see the section “Extreme values”.

## kafka_max_wait_ms {#kafka-max-wait-ms}

The wait time in milliseconds for reading messages from [Kafka](../../engines/table-engines/integrations/kafka.md#kafka) before retry.

Possible values:

- Positive integer.
- 0 — Infinite timeout.

Default value: 5000.

See also:

-   [Apache Kafka](https://kafka.apache.org/)

## use_uncompressed_cache {#setting-use_uncompressed_cache}

Whether to use a cache of uncompressed blocks. Accepts 0 or 1. By default, 0 (disabled).
Using the uncompressed cache (only for tables in the MergeTree family) can significantly reduce latency and increase throughput when working with a large number of short queries. Enable this setting for users who send frequent short requests. Also pay attention to the [uncompressed_cache_size](../../operations/server-configuration-parameters/settings.md#server-settings-uncompressed_cache_size) configuration parameter (only set in the config file) – the size of uncompressed cache blocks. By default, it is 8 GiB. The uncompressed cache is filled in as needed and the least-used data is automatically deleted.

For queries that read at least a somewhat large volume of data (one million rows or more), the uncompressed cache is disabled automatically to save space for truly small queries. This means that you can keep the ‘use_uncompressed_cache’ setting always set to 1.

## replace_running_query {#replace-running-query}

When using the HTTP interface, the ‘query_id’ parameter can be passed. This is any string that serves as the query identifier.
If a query from the same user with the same ‘query_id’ already exists at this time, the behaviour depends on the ‘replace_running_query’ parameter.

`0` (default) – Throw an exception (don’t allow the query to run if a query with the same ‘query_id’ is already running).

`1` – Cancel the old query and start running the new one.

Yandex.Metrica uses this parameter set to 1 for implementing suggestions for segmentation conditions. After entering the next character, if the old query hasn’t finished yet, it should be cancelled.

## replace_running_query_max_wait_ms {#replace-running-query-max-wait-ms}

The wait time for running the query with the same `query_id` to finish, when the [replace_running_query](#replace-running-query) setting is active.

Possible values:

- Positive integer.
- 0 — Throwing an exception that does not allow to run a new query if the server already executes a query with the same `query_id`.

Default value: 5000.

## stream_flush_interval_ms {#stream-flush-interval-ms}

Works for tables with streaming in the case of a timeout, or when a thread generates [max_insert_block_size](#settings-max_insert_block_size) rows.

The default value is 7500.

The smaller the value, the more often data is flushed into the table. Setting the value too low leads to poor performance.

## load_balancing {#settings-load_balancing}

Specifies the algorithm of replicas selection that is used for distributed query processing.

ClickHouse supports the following algorithms of choosing replicas:

-   [Random](#load_balancing-random) (by default)
-   [Nearest hostname](#load_balancing-nearest_hostname)
-   [In order](#load_balancing-in_order)
-   [First or random](#load_balancing-first_or_random)
-   [Round robin](#load_balancing-round_robin)

See also:

-   [distributed_replica_max_ignored_errors](#settings-distributed_replica_max_ignored_errors)

### Random (by Default) {#load_balancing-random}

``` sql
load_balancing = random
```

The number of errors is counted for each replica. The query is sent to the replica with the fewest errors, and if there are several of these, to anyone of them.
Disadvantages: Server proximity is not accounted for; if the replicas have different data, you will also get different data.

### Nearest Hostname {#load_balancing-nearest_hostname}

``` sql
load_balancing = nearest_hostname
```

The number of errors is counted for each replica. Every 5 minutes, the number of errors is integrally divided by 2. Thus, the number of errors is calculated for a recent time with exponential smoothing. If there is one replica with a minimal number of errors (i.e. errors occurred recently on the other replicas), the query is sent to it. If there are multiple replicas with the same minimal number of errors, the query is sent to the replica with a hostname that is most similar to the server’s hostname in the config file (for the number of different characters in identical positions, up to the minimum length of both hostnames).

For instance, example01-01-1 and example01-01-2.yandex.ru are different in one position, while example01-01-1 and example01-02-2 differ in two places.
This method might seem primitive, but it doesn’t require external data about network topology, and it doesn’t compare IP addresses, which would be complicated for our IPv6 addresses.

Thus, if there are equivalent replicas, the closest one by name is preferred.
We can also assume that when sending a query to the same server, in the absence of failures, a distributed query will also go to the same servers. So even if different data is placed on the replicas, the query will return mostly the same results.

### In Order {#load_balancing-in_order}

``` sql
load_balancing = in_order
```

Replicas with the same number of errors are accessed in the same order as they are specified in the configuration.
This method is appropriate when you know exactly which replica is preferable.

### First or Random {#load_balancing-first_or_random}

``` sql
load_balancing = first_or_random
```

This algorithm chooses the first replica in the set or a random replica if the first is unavailable. It’s effective in cross-replication topology setups, but useless in other configurations.

The `first_or_random` algorithm solves the problem of the `in_order` algorithm. With `in_order`, if one replica goes down, the next one gets a double load while the remaining replicas handle the usual amount of traffic. When using the `first_or_random` algorithm, the load is evenly distributed among replicas that are still available.

It's possible to explicitly define what the first replica is by using the setting `load_balancing_first_offset`. This gives more control to rebalance query workloads among replicas.

### Round Robin {#load_balancing-round_robin}

``` sql
load_balancing = round_robin
```

This algorithm uses a round-robin policy across replicas with the same number of errors (only the queries with `round_robin` policy is accounted).

## prefer_localhost_replica {#settings-prefer-localhost-replica}

Enables/disables preferable using the localhost replica when processing distributed queries.

Possible values:

-   1 — ClickHouse always sends a query to the localhost replica if it exists.
-   0 — ClickHouse uses the balancing strategy specified by the [load_balancing](#settings-load_balancing) setting.

Default value: 1.

!!! warning "Warning"
    Disable this setting if you use [max_parallel_replicas](#settings-max_parallel_replicas).

## totals_mode {#totals-mode}

How to calculate TOTALS when HAVING is present, as well as when max_rows_to_group_by and group_by_overflow_mode = ‘any’ are present.
See the section “WITH TOTALS modifier”.

## totals_auto_threshold {#totals-auto-threshold}

The threshold for `totals_mode = 'auto'`.
See the section “WITH TOTALS modifier”.

## max_parallel_replicas {#settings-max_parallel_replicas}

The maximum number of replicas for each shard when executing a query. In limited circumstances, this can make a query faster by executing it on more servers. This setting is only useful for replicated tables with a sampling key. There are cases where performance will not improve or even worsen:

- the position of the sampling key in the partitioning key's order doesn't allow efficient range scans
- adding a sampling key to the table makes filtering by other columns less efficient
- the sampling key is an expression that is expensive to calculate
- the cluster's latency distribution has a long tail, so that querying more servers increases the query's overall latency

In addition, this setting will produce incorrect results when joins or subqueries are involved, and all tables don't meet certain conditions. See [Distributed Subqueries and max_parallel_replicas](../../sql-reference/operators/in.md/#max_parallel_replica-subqueries) for more details.

## compile {#compile}

Enable compilation of queries. By default, 0 (disabled).

The compilation is only used for part of the query-processing pipeline: for the first stage of aggregation (GROUP BY).
If this portion of the pipeline was compiled, the query may run faster due to the deployment of short cycles and inlining aggregate function calls. The maximum performance improvement (up to four times faster in rare cases) is seen for queries with multiple simple aggregate functions. Typically, the performance gain is insignificant. In very rare cases, it may slow down query execution.

## min_count_to_compile {#min-count-to-compile}

How many times to potentially use a compiled chunk of code before running compilation. By default, 3.
For testing, the value can be set to 0: compilation runs synchronously and the query waits for the end of the compilation process before continuing execution. For all other cases, use values ​​starting with 1. Compilation normally takes about 5-10 seconds.
If the value is 1 or more, compilation occurs asynchronously in a separate thread. The result will be used as soon as it is ready, including queries that are currently running.

Compiled code is required for each different combination of aggregate functions used in the query and the type of keys in the GROUP BY clause.
The results of the compilation are saved in the build directory in the form of .so files. There is no restriction on the number of compilation results since they don’t use very much space. Old results will be used after server restarts, except in the case of a server upgrade – in this case, the old results are deleted.

## output_format_json_quote_64bit_integers {#session_settings-output_format_json_quote_64bit_integers}

If the value is true, integers appear in quotes when using JSON\* Int64 and UInt64 formats (for compatibility with most JavaScript implementations); otherwise, integers are output without the quotes.

## output_format_json_quote_denormals {#settings-output_format_json_quote_denormals}

Enables `+nan`, `-nan`, `+inf`, `-inf` outputs in [JSON](../../interfaces/formats.md#json) output format.

Possible values:

-   0 — Disabled.
-   1 — Enabled.

Default value: 0.

**Example**

Consider the following table `account_orders`:

```text
┌─id─┬─name───┬─duration─┬─period─┬─area─┐
│  1 │ Andrew │       20 │      0 │  400 │
│  2 │ John   │       40 │      0 │    0 │
│  3 │ Bob    │       15 │      0 │ -100 │
└────┴────────┴──────────┴────────┴──────┘
```

When `output_format_json_quote_denormals = 0`, the query returns `null` values in output:

```sql
SELECT area/period FROM account_orders FORMAT JSON;
```

```json
{
        "meta":
        [
                {
                        "name": "divide(area, period)",
                        "type": "Float64"
                }
        ],

        "data":
        [
                {
                        "divide(area, period)": null
                },
                {
                        "divide(area, period)": null
                },
                {
                        "divide(area, period)": null
                }
        ],

        "rows": 3,

        "statistics":
        {
                "elapsed": 0.003648093,
                "rows_read": 3,
                "bytes_read": 24
        }
}
```

When `output_format_json_quote_denormals = 1`, the query returns:

```json
{
        "meta":
        [
                {
                        "name": "divide(area, period)",
                        "type": "Float64"
                }
        ],

        "data":
        [
                {
                        "divide(area, period)": "inf"
                },
                {
                        "divide(area, period)": "-nan"
                },
                {
                        "divide(area, period)": "-inf"
                }
        ],

        "rows": 3,

        "statistics":
        {
                "elapsed": 0.000070241,
                "rows_read": 3,
                "bytes_read": 24
        }
}
```

## format_csv_delimiter {#settings-format_csv_delimiter}

The character is interpreted as a delimiter in the CSV data. By default, the delimiter is `,`.

## input_format_csv_unquoted_null_literal_as_null {#settings-input_format_csv_unquoted_null_literal_as_null}

For CSV input format enables or disables parsing of unquoted `NULL` as literal (synonym for `\N`).

## input_format_csv_enum_as_number {#settings-input_format_csv_enum_as_number}

Enables or disables parsing enum values as enum ids for CSV input format.

Possible values:

-   0 — Enum values are parsed as values.
-   1 — Enum values are parsed as enum IDs.

Default value: 0.

**Examples**

Consider the table:

```sql
CREATE TABLE table_with_enum_column_for_csv_insert (Id Int32,Value Enum('first' = 1, 'second' = 2)) ENGINE=Memory();
```

When the `input_format_csv_enum_as_number` setting is enabled:

```sql
SET input_format_csv_enum_as_number = 1;
INSERT INTO table_with_enum_column_for_csv_insert FORMAT CSV 102,2;
SELECT * FROM table_with_enum_column_for_csv_insert;
```

Result:

```text
┌──Id─┬─Value─────┐
│ 102 │ second    │
└─────┴───────────┘
```

When the `input_format_csv_enum_as_number` setting is disabled, the `INSERT` query:

```sql
SET input_format_csv_enum_as_number = 0;
INSERT INTO table_with_enum_column_for_csv_insert FORMAT CSV 102,2;
```

throws an exception.

## output_format_csv_crlf_end_of_line {#settings-output-format-csv-crlf-end-of-line}

Use DOS/Windows-style line separator (CRLF) in CSV instead of Unix style (LF).

## output_format_tsv_crlf_end_of_line {#settings-output-format-tsv-crlf-end-of-line}

Use DOC/Windows-style line separator (CRLF) in TSV instead of Unix style (LF).

## insert_quorum {#settings-insert_quorum}

Enables the quorum writes.

-   If `insert_quorum < 2`, the quorum writes are disabled.
-   If `insert_quorum >= 2`, the quorum writes are enabled.

Default value: 0.

Quorum writes

`INSERT` succeeds only when ClickHouse manages to correctly write data to the `insert_quorum` of replicas during the `insert_quorum_timeout`. If for any reason the number of replicas with successful writes does not reach the `insert_quorum`, the write is considered failed and ClickHouse will delete the inserted block from all the replicas where data has already been written.

All the replicas in the quorum are consistent, i.e., they contain data from all previous `INSERT` queries. The `INSERT` sequence is linearized.

When reading the data written from the `insert_quorum`, you can use the [select_sequential_consistency](#settings-select_sequential_consistency) option.

ClickHouse generates an exception

-   If the number of available replicas at the time of the query is less than the `insert_quorum`.
-   At an attempt to write data when the previous block has not yet been inserted in the `insert_quorum` of replicas. This situation may occur if the user tries to perform an `INSERT` before the previous one with the `insert_quorum` is completed.

See also:

-   [insert_quorum_timeout](#settings-insert_quorum_timeout)
-   [select_sequential_consistency](#settings-select_sequential_consistency)

## insert_quorum_timeout {#settings-insert_quorum_timeout}

Write to a quorum timeout in milliseconds. If the timeout has passed and no write has taken place yet, ClickHouse will generate an exception and the client must repeat the query to write the same block to the same or any other replica.

Default value: 600 000 milliseconds (ten minutes).

See also:

-   [insert_quorum](#settings-insert_quorum)
-   [select_sequential_consistency](#settings-select_sequential_consistency)

## select_sequential_consistency {#settings-select_sequential_consistency}

Enables or disables sequential consistency for `SELECT` queries:

Possible values:

-   0 — Disabled.
-   1 — Enabled.

Default value: 0.

Usage

When sequential consistency is enabled, ClickHouse allows the client to execute the `SELECT` query only for those replicas that contain data from all previous `INSERT` queries executed with `insert_quorum`. If the client refers to a partial replica, ClickHouse will generate an exception. The SELECT query will not include data that has not yet been written to the quorum of replicas.

See also:

-   [insert_quorum](#settings-insert_quorum)
-   [insert_quorum_timeout](#settings-insert_quorum_timeout)

## insert_deduplicate {#settings-insert-deduplicate}

Enables or disables block deduplication of `INSERT` (for Replicated\* tables).

Possible values:

-   0 — Disabled.
-   1 — Enabled.

Default value: 1.

By default, blocks inserted into replicated tables by the `INSERT` statement are deduplicated (see [Data Replication](../../engines/table-engines/mergetree-family/replication.md)).

## deduplicate_blocks_in_dependent_materialized_views {#settings-deduplicate-blocks-in-dependent-materialized-views}

Enables or disables the deduplication check for materialized views that receive data from Replicated\* tables.

Possible values:

      0 — Disabled.
      1 — Enabled.

Default value: 0.

Usage

By default, deduplication is not performed for materialized views but is done upstream, in the source table.
If an INSERTed block is skipped due to deduplication in the source table, there will be no insertion into attached materialized views. This behaviour exists to enable the insertion of highly aggregated data into materialized views, for cases where inserted blocks are the same after materialized view aggregation but derived from different INSERTs into the source table.
At the same time, this behaviour “breaks” `INSERT` idempotency. If an `INSERT` into the main table was successful and `INSERT` into a materialized view failed (e.g. because of communication failure with Zookeeper) a client will get an error and can retry the operation. However, the materialized view won’t receive the second insert because it will be discarded by deduplication in the main (source) table. The setting `deduplicate_blocks_in_dependent_materialized_views` allows for changing this behaviour. On retry, a materialized view will receive the repeat insert and will perform a deduplication check by itself,
ignoring check result for the source table, and will insert rows lost because of the first failure.

## max_network_bytes {#settings-max-network-bytes}

Limits the data volume (in bytes) that is received or transmitted over the network when executing a query. This setting applies to every individual query.

Possible values:

-   Positive integer.
-   0 — Data volume control is disabled.

Default value: 0.

## max_network_bandwidth {#settings-max-network-bandwidth}

Limits the speed of the data exchange over the network in bytes per second. This setting applies to every query.

Possible values:

-   Positive integer.
-   0 — Bandwidth control is disabled.

Default value: 0.

## max_network_bandwidth_for_user {#settings-max-network-bandwidth-for-user}

Limits the speed of the data exchange over the network in bytes per second. This setting applies to all concurrently running queries performed by a single user.

Possible values:

-   Positive integer.
-   0 — Control of the data speed is disabled.

Default value: 0.

## max_network_bandwidth_for_all_users {#settings-max-network-bandwidth-for-all-users}

Limits the speed that data is exchanged at over the network in bytes per second. This setting applies to all concurrently running queries on the server.

Possible values:

-   Positive integer.
-   0 — Control of the data speed is disabled.

Default value: 0.

## count_distinct_implementation {#settings-count_distinct_implementation}

Specifies which of the `uniq*` functions should be used to perform the [COUNT(DISTINCT …)](../../sql-reference/aggregate-functions/reference/count.md#agg_function-count) construction.

Possible values:

-   [uniq](../../sql-reference/aggregate-functions/reference/uniq.md#agg_function-uniq)
-   [uniqCombined](../../sql-reference/aggregate-functions/reference/uniqcombined.md#agg_function-uniqcombined)
-   [uniqCombined64](../../sql-reference/aggregate-functions/reference/uniqcombined64.md#agg_function-uniqcombined64)
-   [uniqHLL12](../../sql-reference/aggregate-functions/reference/uniqhll12.md#agg_function-uniqhll12)
-   [uniqExact](../../sql-reference/aggregate-functions/reference/uniqexact.md#agg_function-uniqexact)

Default value: `uniqExact`.

## skip_unavailable_shards {#settings-skip_unavailable_shards}

Enables or disables silently skipping of unavailable shards.

Shard is considered unavailable if all its replicas are unavailable. A replica is unavailable in the following cases:

-   ClickHouse can’t connect to replica for any reason.

    When connecting to a replica, ClickHouse performs several attempts. If all these attempts fail, the replica is considered unavailable.

-   Replica can’t be resolved through DNS.

    If replica’s hostname can’t be resolved through DNS, it can indicate the following situations:

    -   Replica’s host has no DNS record. It can occur in systems with dynamic DNS, for example, [Kubernetes](https://kubernetes.io), where nodes can be unresolvable during downtime, and this is not an error.

    -   Configuration error. ClickHouse configuration file contains a wrong hostname.

Possible values:

-   1 — skipping enabled.

    If a shard is unavailable, ClickHouse returns a result based on partial data and doesn’t report node availability issues.

-   0 — skipping disabled.

    If a shard is unavailable, ClickHouse throws an exception.

Default value: 0.

## distributed_group_by_no_merge {#distributed-group-by-no-merge}

Do not merge aggregation states from different servers for distributed query processing, you can use this in case it is for certain that there are different keys on different shards

Possible values:

-   0 — Disabled (final query processing is done on the initiator node).
-   1 - Do not merge aggregation states from different servers for distributed query processing (query completelly processed on the shard, initiator only proxy the data).
-   2 - Same as 1 but apply `ORDER BY` and `LIMIT` on the initiator (can be used for queries with `ORDER BY` and/or `LIMIT`).

**Example**

```sql
SELECT *
FROM remote('127.0.0.{2,3}', system.one)
GROUP BY dummy
LIMIT 1
SETTINGS distributed_group_by_no_merge = 1
FORMAT PrettyCompactMonoBlock

┌─dummy─┐
│     0 │
│     0 │
└───────┘
```

```sql
SELECT *
FROM remote('127.0.0.{2,3}', system.one)
GROUP BY dummy
LIMIT 1
SETTINGS distributed_group_by_no_merge = 2
FORMAT PrettyCompactMonoBlock

┌─dummy─┐
│     0 │
└───────┘
```

Default value: 0

## optimize_skip_unused_shards {#optimize-skip-unused-shards}

Enables or disables skipping of unused shards for [SELECT](../../sql-reference/statements/select/index.md) queries that have sharding key condition in `WHERE/PREWHERE` (assuming that the data is distributed by sharding key, otherwise does nothing).

Possible values:

-   0 — Disabled.
-   1 — Enabled.

Default value: 0

## allow_nondeterministic_optimize_skip_unused_shards {#allow-nondeterministic-optimize-skip-unused-shards}

Allow nondeterministic (like `rand` or `dictGet`, since later has some caveats with updates) functions in sharding key.

Possible values:

-   0 — Disallowed.
-   1 — Allowed.

Default value: 0

## optimize_skip_unused_shards_nesting {#optimize-skip-unused-shards-nesting}

Controls [`optimize_skip_unused_shards`](#optimize-skip-unused-shards) (hence still requires [`optimize_skip_unused_shards`](#optimize-skip-unused-shards)) depends on the nesting level of the distributed query (case when you have `Distributed` table that look into another `Distributed` table).

Possible values:

-   0 — Disabled, `optimize_skip_unused_shards` works always.
-   1 — Enables `optimize_skip_unused_shards` only for the first level.
-   2 — Enables `optimize_skip_unused_shards` up to the second level.

Default value: 0

## force_optimize_skip_unused_shards {#force-optimize-skip-unused-shards}

Enables or disables query execution if [optimize_skip_unused_shards](#optimize-skip-unused-shards) is enabled and skipping of unused shards is not possible. If the skipping is not possible and the setting is enabled, an exception will be thrown.

Possible values:

-   0 — Disabled. ClickHouse doesn’t throw an exception.
-   1 — Enabled. Query execution is disabled only if the table has a sharding key.
-   2 — Enabled. Query execution is disabled regardless of whether a sharding key is defined for the table.

Default value: 0

## force_optimize_skip_unused_shards_nesting {#settings-force_optimize_skip_unused_shards_nesting}

Controls [`force_optimize_skip_unused_shards`](#force-optimize-skip-unused-shards) (hence still requires [`force_optimize_skip_unused_shards`](#force-optimize-skip-unused-shards)) depends on the nesting level of the distributed query (case when you have `Distributed` table that look into another `Distributed` table).

Possible values:

-   0 - Disabled, `force_optimize_skip_unused_shards` works always.
-   1 — Enables `force_optimize_skip_unused_shards` only for the first level.
-   2 — Enables `force_optimize_skip_unused_shards` up to the second level.

Default value: 0

## optimize_distributed_group_by_sharding_key {#optimize-distributed-group-by-sharding-key}

Optimize `GROUP BY sharding_key` queries, by avoiding costly aggregation on the initiator server (which will reduce memory usage for the query on the initiator server).

The following types of queries are supported (and all combinations of them):

- `SELECT DISTINCT [..., ]sharding_key[, ...] FROM dist`
- `SELECT ... FROM dist GROUP BY sharding_key[, ...]`
- `SELECT ... FROM dist GROUP BY sharding_key[, ...] ORDER BY x`
- `SELECT ... FROM dist GROUP BY sharding_key[, ...] LIMIT 1`
- `SELECT ... FROM dist GROUP BY sharding_key[, ...] LIMIT 1 BY x`

The following types of queries are not supported (support for some of them may be added later):

- `SELECT ... GROUP BY sharding_key[, ...] WITH TOTALS`
- `SELECT ... GROUP BY sharding_key[, ...] WITH ROLLUP`
- `SELECT ... GROUP BY sharding_key[, ...] WITH CUBE`
- `SELECT ... GROUP BY sharding_key[, ...] SETTINGS extremes=1`

Possible values:

-   0 — Disabled.
-   1 — Enabled.

Default value: 0

See also:

-   [distributed_group_by_no_merge](#distributed-group-by-no-merge)
-   [optimize_skip_unused_shards](#optimize-skip-unused-shards)

!!! note "Note"
    Right now it requires `optimize_skip_unused_shards` (the reason behind this is that one day it may be enabled by default, and it will work correctly only if data was inserted via Distributed table, i.e. data is distributed according to sharding_key).

## optimize_throw_if_noop {#setting-optimize_throw_if_noop}

Enables or disables throwing an exception if an [OPTIMIZE](../../sql-reference/statements/misc.md#misc_operations-optimize) query didn’t perform a merge.

By default, `OPTIMIZE` returns successfully even if it didn’t do anything. This setting lets you differentiate these situations and get the reason in an exception message.

Possible values:

-   1 — Throwing an exception is enabled.
-   0 — Throwing an exception is disabled.

Default value: 0.

## distributed_replica_error_half_life {#settings-distributed_replica_error_half_life}

-   Type: seconds
-   Default value: 60 seconds

Controls how fast errors in distributed tables are zeroed. If a replica is unavailable for some time, accumulates 5 errors, and distributed_replica_error_half_life is set to 1 second, then the replica is considered normal 3 seconds after the last error.

See also:

-   [load_balancing](#load_balancing-round_robin)
-   [Table engine Distributed](../../engines/table-engines/special/distributed.md)
-   [distributed_replica_error_cap](#settings-distributed_replica_error_cap)
-   [distributed_replica_max_ignored_errors](#settings-distributed_replica_max_ignored_errors)

## distributed_replica_error_cap {#settings-distributed_replica_error_cap}

-   Type: unsigned int
-   Default value: 1000

The error count of each replica is capped at this value, preventing a single replica from accumulating too many errors.

See also:

-   [load_balancing](#load_balancing-round_robin)
-   [Table engine Distributed](../../engines/table-engines/special/distributed.md)
-   [distributed_replica_error_half_life](#settings-distributed_replica_error_half_life)
-   [distributed_replica_max_ignored_errors](#settings-distributed_replica_max_ignored_errors)

## distributed_replica_max_ignored_errors {#settings-distributed_replica_max_ignored_errors}

-   Type: unsigned int
-   Default value: 0

The number of errors that will be ignored while choosing replicas (according to `load_balancing` algorithm).

See also:

-   [load_balancing](#load_balancing-round_robin)
-   [Table engine Distributed](../../engines/table-engines/special/distributed.md)
-   [distributed_replica_error_cap](#settings-distributed_replica_error_cap)
-   [distributed_replica_error_half_life](#settings-distributed_replica_error_half_life)

## distributed_directory_monitor_sleep_time_ms {#distributed_directory_monitor_sleep_time_ms}

Base interval for the [Distributed](../../engines/table-engines/special/distributed.md) table engine to send data. The actual interval grows exponentially in the event of errors.

Possible values:

-   A positive integer number of milliseconds.

Default value: 100 milliseconds.

## distributed_directory_monitor_max_sleep_time_ms {#distributed_directory_monitor_max_sleep_time_ms}

Maximum interval for the [Distributed](../../engines/table-engines/special/distributed.md) table engine to send data. Limits exponential growth of the interval set in the [distributed_directory_monitor_sleep_time_ms](#distributed_directory_monitor_sleep_time_ms) setting.

Possible values:

-   A positive integer number of milliseconds.

Default value: 30000 milliseconds (30 seconds).

## distributed_directory_monitor_batch_inserts {#distributed_directory_monitor_batch_inserts}

Enables/disables inserted data sending in batches.

When batch sending is enabled, the [Distributed](../../engines/table-engines/special/distributed.md) table engine tries to send multiple files of inserted data in one operation instead of sending them separately. Batch sending improves cluster performance by better-utilizing server and network resources.

Possible values:

-   1 — Enabled.
-   0 — Disabled.

Default value: 0.

## os_thread_priority {#setting-os-thread-priority}

Sets the priority ([nice](https://en.wikipedia.org/wiki/Nice_(Unix))) for threads that execute queries. The OS scheduler considers this priority when choosing the next thread to run on each available CPU core.

!!! warning "Warning"
    To use this setting, you need to set the `CAP_SYS_NICE` capability. The `clickhouse-server` package sets it up during installation. Some virtual environments don’t allow you to set the `CAP_SYS_NICE` capability. In this case, `clickhouse-server` shows a message about it at the start.

Possible values:

-   You can set values in the range `[-20, 19]`.

Lower values mean higher priority. Threads with low `nice` priority values are executed more frequently than threads with high values. High values are preferable for long-running non-interactive queries because it allows them to quickly give up resources in favour of short interactive queries when they arrive.

Default value: 0.

## query_profiler_real_time_period_ns {#query_profiler_real_time_period_ns}

Sets the period for a real clock timer of the [query profiler](../../operations/optimizing-performance/sampling-query-profiler.md). Real clock timer counts wall-clock time.

Possible values:

-   Positive integer number, in nanoseconds.

    Recommended values:

            - 10000000 (100 times a second) nanoseconds and less for single queries.
            - 1000000000 (once a second) for cluster-wide profiling.

-   0 for turning off the timer.

Type: [UInt64](../../sql-reference/data-types/int-uint.md).

Default value: 1000000000 nanoseconds (once a second).

See also:

-   System table [trace_log](../../operations/system-tables/trace_log.md#system_tables-trace_log)

## query_profiler_cpu_time_period_ns {#query_profiler_cpu_time_period_ns}

Sets the period for a CPU clock timer of the [query profiler](../../operations/optimizing-performance/sampling-query-profiler.md). This timer counts only CPU time.

Possible values:

-   A positive integer number of nanoseconds.

    Recommended values:

            - 10000000 (100 times a second) nanoseconds and more for single queries.
            - 1000000000 (once a second) for cluster-wide profiling.

-   0 for turning off the timer.

Type: [UInt64](../../sql-reference/data-types/int-uint.md).

Default value: 1000000000 nanoseconds.

See also:

-   System table [trace_log](../../operations/system-tables/trace_log.md#system_tables-trace_log)

## allow_introspection_functions {#settings-allow_introspection_functions}

Enables or disables [introspections functions](../../sql-reference/functions/introspection.md) for query profiling.

Possible values:

-   1 — Introspection functions enabled.
-   0 — Introspection functions disabled.

Default value: 0.

**See Also**

-   [Sampling Query Profiler](../../operations/optimizing-performance/sampling-query-profiler.md)
-   System table [trace_log](../../operations/system-tables/trace_log.md#system_tables-trace_log)

## input_format_parallel_parsing {#input-format-parallel-parsing}

-   Type: bool
-   Default value: True

Enable order-preserving parallel parsing of data formats. Supported only for TSV, TKSV, CSV, and JSONEachRow formats.

## min_chunk_bytes_for_parallel_parsing {#min-chunk-bytes-for-parallel-parsing}

-   Type: unsigned int
-   Default value: 1 MiB

The minimum chunk size in bytes, which each thread will parse in parallel.

## output_format_avro_codec {#settings-output_format_avro_codec}

Sets the compression codec used for output Avro file.

Type: string

Possible values:

-   `null` — No compression
-   `deflate` — Compress with Deflate (zlib)
-   `snappy` — Compress with [Snappy](https://google.github.io/snappy/)

Default value: `snappy` (if available) or `deflate`.

## output_format_avro_sync_interval {#settings-output_format_avro_sync_interval}

Sets minimum data size (in bytes) between synchronization markers for output Avro file.

Type: unsigned int

Possible values: 32 (32 bytes) - 1073741824 (1 GiB)

Default value: 32768 (32 KiB)

## format_avro_schema_registry_url {#format_avro_schema_registry_url}

Sets [Confluent Schema Registry](https://docs.confluent.io/current/schema-registry/index.html) URL to use with [AvroConfluent](../../interfaces/formats.md#data-format-avro-confluent) format.

Default value: `Empty`.

## input_format_avro_allow_missing_fields {#input_format_avro_allow_missing_fields}

Enables using fields that are not specified in [Avro](../../interfaces/formats.md#data-format-avro) or [AvroConfluent](../../interfaces/formats.md#data-format-avro-confluent) format schema. When a field is not found in the schema, ClickHouse uses the default value instead of throwing an exception.

Possible values:

-   0 — Disabled.
-   1 — Enabled.

Default value: 0.

## background_pool_size {#background_pool_size}

Sets the number of threads performing background operations in table engines (for example, merges in [MergeTree engine](../../engines/table-engines/mergetree-family/index.md) tables). This setting is applied from the `default` profile at the ClickHouse server start and can’t be changed in a user session. By adjusting this setting, you manage CPU and disk load. Smaller pool size utilizes less CPU and disk resources, but background processes advance slower which might eventually impact query performance.

Before changing it, please also take a look at related [MergeTree settings](../../operations/server-configuration-parameters/settings.md#server_configuration_parameters-merge_tree), such as `number_of_free_entries_in_pool_to_lower_max_size_of_merge` and `number_of_free_entries_in_pool_to_execute_mutation`.

Possible values:

-   Any positive integer.

Default value: 16.

## parallel_distributed_insert_select {#parallel_distributed_insert_select}

Enables parallel distributed `INSERT ... SELECT` query.

If we execute `INSERT INTO distributed_table_a SELECT ... FROM distributed_table_b` queries and both tables use the same cluster, and both tables are either [replicated](../../engines/table-engines/mergetree-family/replication.md) or non-replicated, then this query is processed locally on every shard.

Possible values:

-   0 — Disabled.
-   1 — `SELECT` will be executed on each shard from the underlying table of the distributed engine.
-   2 — `SELECT` and `INSERT` will be executed on each shard from/to the underlying table of the distributed engine.

Default value: 0.

## insert_distributed_sync {#insert_distributed_sync}

Enables or disables synchronous data insertion into a [Distributed](../../engines/table-engines/special/distributed.md#distributed) table.

By default, when inserting data into a `Distributed` table, the ClickHouse server sends data to cluster nodes in asynchronous mode. When `insert_distributed_sync=1`, the data is processed synchronously, and the `INSERT` operation succeeds only after all the data is saved on all shards (at least one replica for each shard if `internal_replication` is true).

Possible values:

-   0 — Data is inserted in asynchronous mode.
-   1 — Data is inserted in synchronous mode.

Default value: `0`.

**See Also**

-   [Distributed Table Engine](../../engines/table-engines/special/distributed.md#distributed)
-   [Managing Distributed Tables](../../sql-reference/statements/system.md#query-language-system-distributed)

## insert_distributed_one_random_shard {#insert_distributed_one_random_shard}

Enables or disables random shard insertion into a [Distributed](../../engines/table-engines/special/distributed.md#distributed) table when there is no distributed key.

By default, when inserting data into a `Distributed` table with more than one shard, the ClickHouse server will any insertion request if there is no distributed key. When `insert_distributed_one_random_shard = 1`, insertions are allowed and data is forwarded randomly among all shards.

Possible values:

-   0 — Insertion is rejected if there are multiple shards and no distributed key is given.
-   1 — Insertion is done randomly among all available shards when no distributed key is given.

Default value: `0`.

## use_compact_format_in_distributed_parts_names {#use_compact_format_in_distributed_parts_names}

Uses compact format for storing blocks for async (`insert_distributed_sync`) INSERT into tables with `Distributed` engine.

Possible values:

-   0 — Uses `user[:password]@host:port#default_database` directory format.
-   1 — Uses `[shard{shard_index}[_replica{replica_index}]]` directory format.

Default value: `1`.

!!! note "Note"
    - with `use_compact_format_in_distributed_parts_names=0` changes from cluster definition will not be applied for async INSERT.
    - with `use_compact_format_in_distributed_parts_names=1` changing the order of the nodes in the cluster definition, will change the `shard_index`/`replica_index` so be aware.

## background_buffer_flush_schedule_pool_size {#background_buffer_flush_schedule_pool_size}

Sets the number of threads performing background flush in [Buffer](../../engines/table-engines/special/buffer.md)-engine tables. This setting is applied at the ClickHouse server start and can’t be changed in a user session.

Possible values:

-   Any positive integer.

Default value: 16.

## background_move_pool_size {#background_move_pool_size}

Sets the number of threads performing background moves of data parts for [MergeTree](../../engines/table-engines/mergetree-family/mergetree.md#table_engine-mergetree-multiple-volumes)-engine tables. This setting is applied at the ClickHouse server start and can’t be changed in a user session.

Possible values:

-   Any positive integer.

Default value: 8.

## background_schedule_pool_size {#background_schedule_pool_size}

Sets the number of threads performing background tasks for [replicated](../../engines/table-engines/mergetree-family/replication.md) tables, [Kafka](../../engines/table-engines/integrations/kafka.md) streaming, [DNS cache updates](../../operations/server-configuration-parameters/settings.md#server-settings-dns-cache-update-period). This setting is applied at ClickHouse server start and can’t be changed in a user session.

Possible values:

-   Any positive integer.

Default value: 16.

## always_fetch_merged_part {#always_fetch_merged_part}

Prohibits data parts merging in [Replicated\*MergeTree](../../engines/table-engines/mergetree-family/replication.md)-engine tables.

When merging is prohibited, the replica never merges parts and always downloads merged parts from other replicas. If there is no required data yet, the replica waits for it. CPU and disk load on the replica server decreases, but the network load on the cluster increases. This setting can be useful on servers with relatively weak CPUs or slow disks, such as servers for backups storage.

Possible values:

-   0 — `Replicated*MergeTree`-engine tables merge data parts at the replica.
-   1 — `Replicated*MergeTree`-engine tables don’t merge data parts at the replica. The tables download merged data parts from other replicas.

Default value: 0.

**See Also**

-   [Data Replication](../../engines/table-engines/mergetree-family/replication.md)

## background_distributed_schedule_pool_size {#background_distributed_schedule_pool_size}

Sets the number of threads performing background tasks for [distributed](../../engines/table-engines/special/distributed.md) sends. This setting is applied at the ClickHouse server start and can’t be changed in a user session.

Possible values:

-   Any positive integer.

Default value: 16.

## background_message_broker_schedule_pool_size {#background_message_broker_schedule_pool_size}

Sets the number of threads performing background tasks for message streaming. This setting is applied at the ClickHouse server start and can’t be changed in a user session.

Possible values:

-   Any positive integer.

Default value: 16.

**See Also**

-   [Kafka](../../engines/table-engines/integrations/kafka.md#kafka) engine
-   [RabbitMQ](../../engines/table-engines/integrations/rabbitmq.md#rabbitmq-engine) engine

## validate_polygons {#validate_polygons}

Enables or disables throwing an exception in the [pointInPolygon](../../sql-reference/functions/geo/index.md#pointinpolygon) function, if the polygon is self-intersecting or self-tangent.

Possible values:

- 0 — Throwing an exception is disabled. `pointInPolygon` accepts invalid polygons and returns possibly incorrect results for them.
- 1 — Throwing an exception is enabled.

Default value: 1.

## transform_null_in {#transform_null_in}

Enables equality of [NULL](../../sql-reference/syntax.md#null-literal) values for [IN](../../sql-reference/operators/in.md) operator.

By default, `NULL` values can’t be compared because `NULL` means undefined value. Thus, comparison `expr = NULL` must always return `false`. With this setting `NULL = NULL` returns `true` for `IN` operator.

Possible values:

-   0 — Comparison of `NULL` values in `IN` operator returns `false`.
-   1 — Comparison of `NULL` values in `IN` operator returns `true`.

Default value: 0.

**Example**

Consider the `null_in` table:

``` text
┌──idx─┬─────i─┐
│    1 │     1 │
│    2 │  NULL │
│    3 │     3 │
└──────┴───────┘
```

Query:

``` sql
SELECT idx, i FROM null_in WHERE i IN (1, NULL) SETTINGS transform_null_in = 0;
```

Result:

``` text
┌──idx─┬────i─┐
│    1 │    1 │
└──────┴──────┘
```

Query:

``` sql
SELECT idx, i FROM null_in WHERE i IN (1, NULL) SETTINGS transform_null_in = 1;
```

Result:

``` text
┌──idx─┬─────i─┐
│    1 │     1 │
│    2 │  NULL │
└──────┴───────┘
```

**See Also**

-   [NULL Processing in IN Operators](../../sql-reference/operators/in.md#in-null-processing)

## low_cardinality_max_dictionary_size {#low_cardinality_max_dictionary_size}

Sets a maximum size in rows of a shared global dictionary for the [LowCardinality](../../sql-reference/data-types/lowcardinality.md) data type that can be written to a storage file system. This setting prevents issues with RAM in case of unlimited dictionary growth. All the data that can’t be encoded due to maximum dictionary size limitation ClickHouse writes in an ordinary method.

Possible values:

-   Any positive integer.

Default value: 8192.

## low_cardinality_use_single_dictionary_for_part {#low_cardinality_use_single_dictionary_for_part}

Turns on or turns off using of single dictionary for the data part.

By default, the ClickHouse server monitors the size of dictionaries and if a dictionary overflows then the server starts to write the next one. To prohibit creating several dictionaries set `low_cardinality_use_single_dictionary_for_part = 1`.

Possible values:

-   1 — Creating several dictionaries for the data part is prohibited.
-   0 — Creating several dictionaries for the data part is not prohibited.

Default value: 0.

## low_cardinality_allow_in_native_format {#low_cardinality_allow_in_native_format}

Allows or restricts using the [LowCardinality](../../sql-reference/data-types/lowcardinality.md) data type with the [Native](../../interfaces/formats.md#native) format.

If usage of `LowCardinality` is restricted, ClickHouse server converts `LowCardinality`-columns to ordinary ones for `SELECT` queries, and convert ordinary columns to `LowCardinality`-columns for `INSERT` queries.

This setting is required mainly for third-party clients which don’t support `LowCardinality` data type.

Possible values:

-   1 — Usage of `LowCardinality` is not restricted.
-   0 — Usage of `LowCardinality` is restricted.

Default value: 1.

## allow_suspicious_low_cardinality_types {#allow_suspicious_low_cardinality_types}

Allows or restricts using [LowCardinality](../../sql-reference/data-types/lowcardinality.md) with data types with fixed size of 8 bytes or less: numeric data types and `FixedString(8_bytes_or_less)`.

For small fixed values using of `LowCardinality` is usually inefficient, because ClickHouse stores a numeric index for each row. As a result:

-   Disk space usage can rise.
-   RAM consumption can be higher, depending on a dictionary size.
-   Some functions can work slower due to extra coding/encoding operations.

Merge times in [MergeTree](../../engines/table-engines/mergetree-family/mergetree.md)-engine tables can grow due to all the reasons described above.

Possible values:

-   1 — Usage of `LowCardinality` is not restricted.
-   0 — Usage of `LowCardinality` is restricted.

Default value: 0.

## min_insert_block_size_rows_for_materialized_views {#min-insert-block-size-rows-for-materialized-views}

Sets the minimum number of rows in the block which can be inserted into a table by an `INSERT` query. Smaller-sized blocks are squashed into bigger ones. This setting is applied only for blocks inserted into [materialized view](../../sql-reference/statements/create/view.md). By adjusting this setting, you control blocks squashing while pushing to materialized view and avoid excessive memory usage.

Possible values:

-   Any positive integer.
-   0 — Squashing disabled.

Default value: 1048576.

**See Also**

-   [min_insert_block_size_rows](#min-insert-block-size-rows)

## min_insert_block_size_bytes_for_materialized_views {#min-insert-block-size-bytes-for-materialized-views}

Sets the minimum number of bytes in the block which can be inserted into a table by an `INSERT` query. Smaller-sized blocks are squashed into bigger ones. This setting is applied only for blocks inserted into [materialized view](../../sql-reference/statements/create/view.md). By adjusting this setting, you control blocks squashing while pushing to materialized view and avoid excessive memory usage.

Possible values:

-   Any positive integer.
-   0 — Squashing disabled.

Default value: 268435456.

**See also**

-   [min_insert_block_size_bytes](#min-insert-block-size-bytes)

## output_format_pretty_grid_charset {#output-format-pretty-grid-charset}

Allows changing a charset which is used for printing grids borders. Available charsets are UTF-8, ASCII.

**Example**

``` text
SET output_format_pretty_grid_charset = 'UTF-8';
SELECT * FROM a;
┌─a─┐
│ 1 │
└───┘

SET output_format_pretty_grid_charset = 'ASCII';
SELECT * FROM a;
+-a-+
| 1 |
+---+
```
## optimize_read_in_order {#optimize_read_in_order}

Enables [ORDER BY](../../sql-reference/statements/select/order-by.md#optimize_read_in_order) optimization in [SELECT](../../sql-reference/statements/select/index.md) queries for reading data from [MergeTree](../../engines/table-engines/mergetree-family/mergetree.md) tables.

Possible values:

-   0 — `ORDER BY` optimization is disabled.
-   1 — `ORDER BY` optimization is enabled.

Default value: `1`.

**See Also**

-   [ORDER BY Clause](../../sql-reference/statements/select/order-by.md#optimize_read_in_order)

## optimize_aggregation_in_order {#optimize_aggregation_in_order}

Enables [GROUP BY](../../sql-reference/statements/select/group-by.md) optimization in [SELECT](../../sql-reference/statements/select/index.md) queries for aggregating data in corresponding order in [MergeTree](../../engines/table-engines/mergetree-family/mergetree.md) tables.

Possible values:

-   0 — `GROUP BY` optimization is disabled.
-   1 — `GROUP BY` optimization is enabled.

Default value: `0`.

**See Also**

-   [GROUP BY optimization](../../sql-reference/statements/select/group-by.md#aggregation-in-order)

## mutations_sync {#mutations_sync}

Allows to execute `ALTER TABLE ... UPDATE|DELETE` queries ([mutations](../../sql-reference/statements/alter/index.md#mutations)) synchronously.

Possible values:

-   0 - Mutations execute asynchronously.
-   1 - The query waits for all mutations to complete on the current server.
-   2 - The query waits for all mutations to complete on all replicas (if they exist).

Default value: `0`.

**See Also**

-   [Synchronicity of ALTER Queries](../../sql-reference/statements/alter/index.md#synchronicity-of-alter-queries)
-   [Mutations](../../sql-reference/statements/alter/index.md#mutations)

## ttl_only_drop_parts {#ttl_only_drop_parts}

Enables or disables complete dropping of data parts where all rows are expired in [MergeTree](../../engines/table-engines/mergetree-family/mergetree.md) tables.

When `ttl_only_drop_parts` is disabled (by default), the ClickHouse server only deletes expired rows according to their TTL.

When `ttl_only_drop_parts` is enabled, the ClickHouse server drops a whole part when all rows in it are expired.

Dropping whole parts instead of partial cleaning TTL-d rows allows having shorter `merge_with_ttl_timeout` times and lower impact on system performance.

Possible values:

-   0 — The complete dropping of data parts is disabled.
-   1 — The complete dropping of data parts is enabled.

Default value: `0`.

**See Also**

-   [CREATE TABLE query clauses and settings](../../engines/table-engines/mergetree-family/mergetree.md#mergetree-query-clauses) (`merge_with_ttl_timeout` setting)
-   [Table TTL](../../engines/table-engines/mergetree-family/mergetree.md#mergetree-table-ttl)

## lock_acquire_timeout {#lock_acquire_timeout}

Defines how many seconds a locking request waits before failing.

Locking timeout is used to protect from deadlocks while executing read/write operations with tables. When the timeout expires and the locking request fails, the ClickHouse server throws an exception "Locking attempt timed out! Possible deadlock avoided. Client should retry." with error code `DEADLOCK_AVOIDED`.

Possible values:

-   Positive integer (in seconds).
-   0 — No locking timeout.

Default value: `120` seconds.

## cast_keep_nullable {#cast_keep_nullable}

Enables or disables keeping of the `Nullable` data type in [CAST](../../sql-reference/functions/type-conversion-functions.md#type_conversion_function-cast) operations.

When the setting is enabled and the argument of `CAST` function is `Nullable`, the result is also transformed to `Nullable` type. When the setting is disabled, the result always has the destination type exactly.

Possible values:

-  0 — The `CAST` result has exactly the destination type specified.
-  1 — If the argument type is `Nullable`, the `CAST` result is transformed to `Nullable(DestinationDataType)`.

Default value: `0`.

**Examples**

The following query results in the destination data type exactly:

```sql
SET cast_keep_nullable = 0;
SELECT CAST(toNullable(toInt32(0)) AS Int32) as x, toTypeName(x);
```

Result:

```text
┌─x─┬─toTypeName(CAST(toNullable(toInt32(0)), 'Int32'))─┐
│ 0 │ Int32                                             │
└───┴───────────────────────────────────────────────────┘
```

The following query results in the `Nullable` modification on the destination data type:

```sql
SET cast_keep_nullable = 1;
SELECT CAST(toNullable(toInt32(0)) AS Int32) as x, toTypeName(x);
```

Result:

```text
┌─x─┬─toTypeName(CAST(toNullable(toInt32(0)), 'Int32'))─┐
│ 0 │ Nullable(Int32)                                   │
└───┴───────────────────────────────────────────────────┘
```

**See Also**

-   [CAST](../../sql-reference/functions/type-conversion-functions.md#type_conversion_function-cast) function

## output_format_pretty_max_value_width {#output_format_pretty_max_value_width}

Limits the width of value displayed in [Pretty](../../interfaces/formats.md#pretty) formats. If the value width exceeds the limit, the value is cut.

Possible values:

-   Positive integer.
-   0 — The value is cut completely.

Default value: `10000` symbols.

**Examples**

Query:
```sql
SET output_format_pretty_max_value_width = 10;
SELECT range(number) FROM system.numbers LIMIT 10 FORMAT PrettyCompactNoEscapes;
```
Result:
```text
┌─range(number)─┐
│ []            │
│ [0]           │
│ [0,1]         │
│ [0,1,2]       │
│ [0,1,2,3]     │
│ [0,1,2,3,4⋯   │
│ [0,1,2,3,4⋯   │
│ [0,1,2,3,4⋯   │
│ [0,1,2,3,4⋯   │
│ [0,1,2,3,4⋯   │
└───────────────┘
```

Query with zero width:
```sql
SET output_format_pretty_max_value_width = 0;
SELECT range(number) FROM system.numbers LIMIT 5 FORMAT PrettyCompactNoEscapes;
```
Result:
```text
┌─range(number)─┐
│ ⋯             │
│ ⋯             │
│ ⋯             │
│ ⋯             │
│ ⋯             │
└───────────────┘
```

## output_format_pretty_row_numbers {#output_format_pretty_row_numbers}

Adds row numbers to output in the [Pretty](../../interfaces/formats.md#pretty) format.

Possible values:

-   0 — Output without row numbers.
-   1 — Output with row numbers.

Default value: `0`.

**Example**

Query:

```sql
SET output_format_pretty_row_numbers = 1;
SELECT TOP 3 name, value FROM system.settings;
```

Result:
```text
   ┌─name────────────────────┬─value───┐
1. │ min_compress_block_size │ 65536   │
2. │ max_compress_block_size │ 1048576 │
3. │ max_block_size          │ 65505   │
   └─────────────────────────┴─────────┘
```

## system_events_show_zero_values {#system_events_show_zero_values}

Allows to select zero-valued events from [`system.events`](../../operations/system-tables/events.md).

Some monitoring systems require passing all the metrics values to them for each checkpoint, even if the metric value is zero.

Possible values:

-   0 — Disabled.
-   1 — Enabled.

Default value: `0`.

**Examples**

Query

```sql
SELECT * FROM system.events WHERE event='QueryMemoryLimitExceeded';
```

Result

```text
Ok.
```

Query
```sql
SET system_events_show_zero_values = 1;
SELECT * FROM system.events WHERE event='QueryMemoryLimitExceeded';
```

Result

```text
┌─event────────────────────┬─value─┬─description───────────────────────────────────────────┐
│ QueryMemoryLimitExceeded │     0 │ Number of times when memory limit exceeded for query. │
└──────────────────────────┴───────┴───────────────────────────────────────────────────────┘
```

## allow_experimental_bigint_types {#allow_experimental_bigint_types}

Enables or disables integer values exceeding the range that is supported by the int data type.

Possible values:

-   1 — The bigint data type is enabled.
-   0 — The bigint data type is disabled.

Default value: `0`.

## persistent {#persistent}

Disables persistency for the [Set](../../engines/table-engines/special/set.md#set) and [Join](../../engines/table-engines/special/join.md#join) table engines.

Reduces the I/O overhead. Suitable for scenarios that pursue performance and do not require persistence.

Possible values:

- 1 — Enabled.
- 0 — Disabled.

Default value: `1`.

## output_format_tsv_null_representation {#output_format_tsv_null_representation}

Defines the representation of `NULL` for [TSV](../../interfaces/formats.md#tabseparated) output format. User can set any string as a value, for example, `My NULL`.

Default value: `\N`.

**Examples**

Query

```sql
SELECT * FROM tsv_custom_null FORMAT TSV;
```

Result

```text
788
\N
\N
```

Query

```sql
SET output_format_tsv_null_representation = 'My NULL';
SELECT * FROM tsv_custom_null FORMAT TSV;
```

Result

```text
788
My NULL
My NULL
```

## output_format_json_array_of_rows {#output-format-json-array-of-rows}

Enables the ability to output all rows as a JSON array in the [JSONEachRow](../../interfaces/formats.md#jsoneachrow) format.

Possible values:

-   1 — ClickHouse outputs all rows as an array, each row in the `JSONEachRow` format.
-   0 — ClickHouse outputs each row separately in the `JSONEachRow` format.

Default value: `0`.

**Example of a query with the enabled setting**

Query:

```sql
SET output_format_json_array_of_rows = 1;
SELECT number FROM numbers(3) FORMAT JSONEachRow;
```

Result:

```text
[
{"number":"0"},
{"number":"1"},
{"number":"2"}
]
```

**Example of a query with the disabled setting**

Query:

```sql
SET output_format_json_array_of_rows = 0;
SELECT number FROM numbers(3) FORMAT JSONEachRow;
```

Result:

```text
{"number":"0"}
{"number":"1"}
{"number":"2"}
```

## allow_nullable_key {#allow-nullable-key}

Allows using of the [Nullable](../../sql-reference/data-types/nullable.md#data_type-nullable)-typed values in a sorting and a primary key for [MergeTree](../../engines/table-engines/mergetree-family/mergetree.md#table_engines-mergetree) tables.

Possible values:

- 1 — `Nullable`-type expressions are allowed in keys.
- 0 — `Nullable`-type expressions are not allowed in keys.

Default value: `0`.

## aggregate_functions_null_for_empty {#aggregate_functions_null_for_empty}

Enables or disables rewriting all aggregate functions in a query, adding [-OrNull](../../sql-reference/aggregate-functions/combinators.md#agg-functions-combinator-ornull) suffix to them. Enable it for SQL standard compatibility.
It is implemented via query rewrite (similar to [count_distinct_implementation](#settings-count_distinct_implementation) setting) to get consistent results for distributed queries. 

Possible values:

-   0 — Disabled.
-   1 — Enabled.

Default value: 0.

**Example**

Consider the following query with aggregate functions:
```sql
SELECT SUM(-1), MAX(0) FROM system.one WHERE 0;
```

With `aggregate_functions_null_for_empty = 0` it would produce:
```text
┌─SUM(-1)─┬─MAX(0)─┐
│       0 │      0 │
└─────────┴────────┘
```

With `aggregate_functions_null_for_empty = 1` the result would be:
```text
┌─SUMOrNull(-1)─┬─MAXOrNull(0)─┐
│          NULL │         NULL │
└───────────────┴──────────────┘
```

## union_default_mode {#union-default-mode}

Sets a mode for combining `SELECT` query results. The setting is only used when shared with [UNION](../../sql-reference/statements/select/union.md) without explicitly specifying the `UNION ALL` or `UNION DISTINCT`.

Possible values:

-   `'DISTINCT'` — ClickHouse outputs rows as a result of combining queries removing duplicate rows.
-   `'ALL'` — ClickHouse outputs all rows as a result of combining queries including duplicate rows.
-   `''` — Clickhouse generates an exception when used with `UNION`.

Default value: `''`.

See examples in [UNION](../../sql-reference/statements/select/union.md).

## data_type_default_nullable {#data_type_default_nullable}

Allows data types without explicit modifiers [NULL or NOT NULL](../../sql-reference/statements/create/table.md#null-modifiers) in column definition will be [Nullable](../../sql-reference/data-types/nullable.md#data_type-nullable).

Possible values:

- 1 — The data types in column definitions are set to `Nullable` by default.
- 0 — The data types in column definitions are set to not `Nullable` by default.

Default value: `0`.

## execute_merges_on_single_replica_time_threshold {#execute-merges-on-single-replica-time-threshold}

Enables special logic to perform merges on replicas.

Possible values:

-   Positive integer (in seconds).
-   0 — Special merges logic is not used. Merges happen in the usual way on all the replicas.

Default value: `0`.

**Usage**

Selects one replica to perform the merge on. Sets the time threshold from the start of the merge. Other replicas wait for the merge to finish, then download the result. If the time threshold passes and the selected replica does not perform the merge, then the merge is performed on other replicas as usual.

High values for that threshold may lead to replication delays.

It can be useful when merges are CPU bounded not IO bounded (performing heavy data compression, calculating aggregate functions or default expressions that require a large amount of calculations, or just very high number of tiny merges).

## max_final_threads {#max-final-threads}

Sets the maximum number of parallel threads for the `SELECT` query data read phase with the [FINAL](../../sql-reference/statements/select/from.md#select-from-final) modifier.

Possible values:

-   Positive integer.
-   0 or 1 — Disabled. `SELECT` queries are executed in a single thread.

Default value: `16`.

<<<<<<< HEAD
## opentelemetry_start_trace_probability {#opentelemetry-start-trace-probability}

Sets the probability that the ClickHouse can start a trace for executed queries (if no parent [trace context](https://www.w3.org/TR/trace-context/) is supplied).

Possible values:

-   0 — The trace for a executed queries is disabled (if no parent trace context is supplied).
-   Positive floating-point number in the range [0..1]. For example, if the setting value is `0,5`, ClickHouse can start a trace on average for half of the queries.
-   1 — The trace for all executed queries is enabled.

Default value: `0`.
=======
## optimize_on_insert {#optimize-on-insert}

Enables or disables data transformation before the insertion, as if merge was done on this block (according to table engine).

Possible values:

-   0 — Disabled.
-   1 — Enabled.

Default value: 1.

**Example**

The difference between enabled and disabled:

Query:

```sql
SET optimize_on_insert = 1;

CREATE TABLE test1 (`FirstTable` UInt32) ENGINE = ReplacingMergeTree ORDER BY FirstTable;

INSERT INTO test1 SELECT number % 2 FROM numbers(5);

SELECT * FROM test1;

SET optimize_on_insert = 0;

CREATE TABLE test2 (`SecondTable` UInt32) ENGINE = ReplacingMergeTree ORDER BY SecondTable;

INSERT INTO test2 SELECT number % 2 FROM numbers(5);

SELECT * FROM test2;
```

Result:

``` text
┌─FirstTable─┐
│          0 │
│          1 │
└────────────┘

┌─SecondTable─┐
│           0 │
│           0 │
│           0 │
│           1 │
│           1 │
└─────────────┘
```

Note that this setting influences [Materialized view](../../sql-reference/statements/create/view.md#materialized) and [MaterializeMySQL](../../engines/database-engines/materialize-mysql.md) behaviour.
>>>>>>> dc3ffd3f

[Original article](https://clickhouse.tech/docs/en/operations/settings/settings/) <!-- hide --><|MERGE_RESOLUTION|>--- conflicted
+++ resolved
@@ -2592,7 +2592,6 @@
 
 Default value: `16`.
 
-<<<<<<< HEAD
 ## opentelemetry_start_trace_probability {#opentelemetry-start-trace-probability}
 
 Sets the probability that the ClickHouse can start a trace for executed queries (if no parent [trace context](https://www.w3.org/TR/trace-context/) is supplied).
@@ -2604,7 +2603,7 @@
 -   1 — The trace for all executed queries is enabled.
 
 Default value: `0`.
-=======
+
 ## optimize_on_insert {#optimize-on-insert}
 
 Enables or disables data transformation before the insertion, as if merge was done on this block (according to table engine).
@@ -2658,6 +2657,5 @@
 ```
 
 Note that this setting influences [Materialized view](../../sql-reference/statements/create/view.md#materialized) and [MaterializeMySQL](../../engines/database-engines/materialize-mysql.md) behaviour.
->>>>>>> dc3ffd3f
 
 [Original article](https://clickhouse.tech/docs/en/operations/settings/settings/) <!-- hide -->