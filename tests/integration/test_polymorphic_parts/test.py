--- conflicted
+++ resolved
@@ -296,7 +296,6 @@
 
     assert node1.contains_in_log("<Warning> default.non_adaptive_table: Table can't create parts with adaptive granularity")
 
-<<<<<<< HEAD
 def test_in_memory(start_cluster):
     node9.query("SYSTEM STOP MERGES")
     node10.query("SYSTEM STOP MERGES")
@@ -314,7 +313,6 @@
         "WHERE table = 'in_memory_table' AND active GROUP BY part_type ORDER BY part_type")) == TSV(expected)
     assert TSV(node10.query("SELECT part_type, count() FROM system.parts " \
         "WHERE table = 'in_memory_table' AND active GROUP BY part_type ORDER BY part_type")) == TSV(expected)
-=======
 
 def test_polymorphic_parts_index(start_cluster):
     node1.query('''
@@ -334,5 +332,4 @@
 
     assert os.path.getsize(index_path) == 8
     assert struct.unpack('I', f.read(4))[0] == 0
-    assert struct.unpack('I', f.read(4))[0] == 99
->>>>>>> 701fdc5d
+    assert struct.unpack('I', f.read(4))[0] == 99