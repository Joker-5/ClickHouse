--- conflicted
+++ resolved
@@ -96,21 +96,12 @@
     status = []
     status_path = os.path.join(result_folder, "check_status.tsv")
     if os.path.exists(status_path):
-<<<<<<< HEAD
         logging.info("Found test_results.tsv")
         with open(status_path, 'r', encoding='utf-8') as status_file:
             status = list(csv.reader(status_file, delimiter='\t'))
-=======
-        logging.info("Found check_status.tsv")
-    else:
+
+    if len(status) != 1 or len(status[0]) != 2:
         logging.info("Files in result folder %s", os.listdir(result_folder))
-        raise Exception("File check_status.tsv not found")
-
-    with open(status_path, 'r', encoding='utf-8') as status_file:
-        status = list(csv.reader(status_file, delimiter='\t'))
->>>>>>> 0486c5f3
-
-    if len(status) != 1 or len(status[0]) != 2:
         return "error", "Invalid check_status.tsv", test_results, additional_files
     state, description = status[0][0], status[0][1]
 
@@ -120,12 +111,12 @@
         logging.info("Found test_results.tsv")
     else:
         logging.info("Files in result folder %s", os.listdir(result_folder))
-        raise Exception("File test_results.tsv not found")
+        return "error", "Not found test_results.tsv", test_results, additional_files
 
     with open(results_path, 'r', encoding='utf-8') as results_file:
         test_results = list(csv.reader(results_file, delimiter='\t'))
     if len(test_results) == 0:
-        raise Exception("Empty results")
+        return "error", "Empty test_results.tsv", test_results, additional_files
 
     return state, description, test_results, additional_files
 
